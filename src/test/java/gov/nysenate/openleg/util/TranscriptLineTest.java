--- conflicted
+++ resolved
@@ -41,11 +41,7 @@
     @Test
     public void timeTypoNotInterpretedAsLineNumber() {
         TranscriptLine line = new TranscriptLine("           10 00 a.m.");
-<<<<<<< HEAD
-        assertEquals("10 00 a.m.", line.removeLineNumber().trim());
-=======
         assertEquals("1000am", line.getTimeString());
->>>>>>> 7aabd753
     }
 
     @Test
@@ -136,12 +132,9 @@
         assertTrue(line.isStenographer());
     }
 
-<<<<<<< HEAD
-=======
     @Test
     public void testRemoveInvalidCharacters() {
         TranscriptLine line = new TranscriptLine("  �                               2301");
         assertEquals("2301", line.removeInvalidCharacters());
     }
->>>>>>> 7aabd753
 }