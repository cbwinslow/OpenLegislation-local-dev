--- conflicted
+++ resolved
@@ -1,74 +1,3 @@
-<<<<<<< HEAD
-//package gov.nysenate.openleg.api.legislation.transcripts.session.view;
-//
-//import gov.nysenate.openleg.config.annotation.UnitTest;
-//import org.junit.Test;
-//import org.junit.experimental.categories.Category;
-//
-//import java.io.IOException;
-//import java.nio.file.Files;
-//import java.nio.file.Paths;
-//import java.time.LocalDateTime;
-//import java.util.List;
-//import java.util.Map;
-//
-//import static org.junit.Assert.*;
-//
-//@Category(UnitTest.class)
-//public class TranscriptPdfParserTest {
-//    private static final String TEST_FILE_DIR = "src/test/resources/transcriptFiles/forPdfParser/",
-//            NORMAL_LINE_NUM = "2020-01-01T11:00", BLANK_LINE_BEFORE_PAGE_NUM = "1993-03-10T12:10",
-//            NORMAL_NO_LINE_NUM = "2000-01-05T12:10", ACTING_PRES_ERROR = "1995-03-16T10:00",
-//            MISPLACED_NUM = "1998-03-10T15:10", ACTING_PRES_ERROR_MISPLACED_LINE_NUM = "1996-06-26T10:00",
-//            NORMAL_NO_LINE_NUM_1998 = "1998-01-07T12:15";
-//
-//    private boolean expectedNumberedLines;
-//
-//    @Test
-//    public void numberedTranscriptTest() {
-//        expectedNumberedLines = true;
-//        testTranscript(NORMAL_LINE_NUM, 3, 26);
-//        testTranscript(BLANK_LINE_BEFORE_PAGE_NUM, 12, 24);
-//        testTranscript(ACTING_PRES_ERROR, 3, 24);
-//        testTranscript(MISPLACED_NUM, 62, 26);
-//        testTranscript(ACTING_PRES_ERROR_MISPLACED_LINE_NUM, 3, 24);
-//    }
-//
-//    @Test
-//    public void nonNumberedTranscriptText() {
-//        expectedNumberedLines = false;
-//        testTranscript(NORMAL_NO_LINE_NUM, 21, 26);
-//        testTranscript(NORMAL_NO_LINE_NUM_1998, 14, 26, Map.of(1, 18, 2, 20));
-//    }
-//
-//    private void testTranscript(String dateTime, int expectedPageCount, int defaultPageLength) {
-//        testTranscript(dateTime, expectedPageCount, defaultPageLength, Map.of());
-//    }
-//
-//    private void testTranscript(String dateTime, int expectedPageCount, int defaultPageLength,
-//                                Map<Integer, Integer> badPageLengths) {
-//        String text = "";
-//        try {
-//            text = Files.readString(Paths.get(TEST_FILE_DIR + dateTime.replaceAll(":", "")));
-//        }
-//        catch (IOException e) {
-//            fail();
-//        }
-//        var pdfParser = new TranscriptPdfParser(LocalDateTime.parse(dateTime), text);
-//        assertEquals(expectedNumberedLines, pdfParser.hasLineNumbers());
-//        List<List<String>> pages = pdfParser.getPages();
-//        assertEquals(expectedPageCount, pages.size());
-//
-//        // The last page may end short, so it's ignored.
-//        for (int i = 0; i < pages.size() - 1; i++) {
-//            var page = pages.get(i);
-//            assertTrue(page.get(0).matches("\\d+"));
-//            int expectedPageLength = badPageLengths.getOrDefault(i + 1, defaultPageLength);
-//            assertEquals(expectedPageLength, page.size());
-//        }
-//    }
-//}
-=======
 package gov.nysenate.openleg.api.legislation.transcripts.session.view;
 
 import gov.nysenate.openleg.config.annotation.UnitTest;
@@ -134,5 +63,4 @@
             assertEquals("Page isn't expected length!", expectedPageLength, page.size());
         }
     }
-}
->>>>>>> dd5f08a9
+}