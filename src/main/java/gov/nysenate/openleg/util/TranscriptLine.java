package gov.nysenate.openleg.util;

import java.text.ParseException;
import java.text.SimpleDateFormat;

public class TranscriptLine {

    private static final String invalidCharactersRegex = "[^a-zA-Z0-9]+";
    private static final int PAGE_NUM_INDEX = 10;
    private static final int PAGE_NUM_MAX = 27;
    private final String line;

    public TranscriptLine(String line) {
        this.line = line;
    }

    public String fullText() {
        return line;
    }

    /**
<<<<<<< HEAD
     * @return the line stripped of line number and whitespace
     */
    public String removeLineNumsAndTrim() {
        if (!isTranscriptNumber()) {
            if (hasLineNumber())
                return removeLineNumber().trim();
        }
        return line.trim();
    }

    /**
=======
>>>>>>> 7aabd753
     * Transcript number is usually right aligned at the top of each page.
     * However, sometimes it's left aligned on the next line instead.
     * e.g. 082895.v1, 011299.v1
     * @return <code>true</code> if line contains the transcript number;
     *         <code>false</code> otherwise.
     */
    public boolean isTranscriptNumber() {
<<<<<<< HEAD
        String trim = line.replaceAll("[^a-zA-Z0-9]+","").trim();
=======
        String trim = line.replaceAll(invalidCharactersRegex,"").trim();
>>>>>>> 7aabd753
        if (!isNumber(trim)) {
            return false;
        }
        int startIndex = line.indexOf(trim);
        if (startIndex > PAGE_NUM_INDEX || Integer.valueOf(trim) > PAGE_NUM_MAX) {
            return true;
        }
        return false;
    }

    public boolean hasLineNumber() {
        // split on two spaces so time typo's don't get treated as line numbers.
        return isNumber(line.trim().split("  ")[0]);
    }

    public String removeLineNumber() {
        if (!isTranscriptNumber()) {
            if (hasLineNumber()) {
                if (line.trim().length() < 2)
                    return line.trim().substring(1);

                return line.trim().substring(2);
            }
        }
        return line;
    }

    public boolean isLocation() {
        if (line.contains("ALBANY") && line.contains("NEW") && line.contains("YORK"))
            return true;

        return false;
    }

    public boolean isDate() {
        String date = removeLineNumber().trim().replace(", ", " ").replace(",", " ");
        SimpleDateFormat sdf = new SimpleDateFormat("MMM dd yyyy");
        try {
            sdf.parse(date);
        } catch (ParseException e) {
            return false;
        }

        return true;
    }

    public String getDateString() {
        return removeLineNumber().trim().replace(" , ", " ").replace(", ", " ").replace(",", " ").replace(".", "");
    }

    public boolean isTime() {
        String date = getTimeString();

        SimpleDateFormat sdf = new SimpleDateFormat("hhmma");
        try {
            sdf.parse(date);
        } catch (ParseException e) {
            return false;
        }

        return true;
    }

    public String getTimeString() {
        String date = removeLineNumber().trim().replace(":", "").replace(".", "").replace(" ", "");

        if (date.length() == 5)
            date = "0" + date;

        if (date.contains("Noon"))
            date = date.replace("Noon", "pm");

        return date;
    }

    public boolean isSession() {
        if (line.contains("SESSION"))
            return true;

        return false;
    }

    private boolean isNumber(String text) {
        try {
            Integer.parseInt(text.trim());
        } catch (NumberFormatException e) {
            return false;
        }
        return true;
    }

    public boolean isEmpty() {
        return line.replaceAll(invalidCharactersRegex,"").isEmpty();
    }

    public boolean isStenographer() {
        return line.contains("Candyco Transcription Service, Inc.") || line.contains("(518) 371-8910");
    }

    public String removeInvalidCharacters() {
        return fullText().replaceAll(invalidCharactersRegex, "");
    }

    public boolean isStenographer() {
        return line.contains("Candyco Transcription Service, Inc.") || line.contains("(518) 371-8910");
    }
}<|MERGE_RESOLUTION|>--- conflicted
+++ resolved
@@ -19,20 +19,6 @@
     }
 
     /**
-<<<<<<< HEAD
-     * @return the line stripped of line number and whitespace
-     */
-    public String removeLineNumsAndTrim() {
-        if (!isTranscriptNumber()) {
-            if (hasLineNumber())
-                return removeLineNumber().trim();
-        }
-        return line.trim();
-    }
-
-    /**
-=======
->>>>>>> 7aabd753
      * Transcript number is usually right aligned at the top of each page.
      * However, sometimes it's left aligned on the next line instead.
      * e.g. 082895.v1, 011299.v1
@@ -40,11 +26,7 @@
      *         <code>false</code> otherwise.
      */
     public boolean isTranscriptNumber() {
-<<<<<<< HEAD
-        String trim = line.replaceAll("[^a-zA-Z0-9]+","").trim();
-=======
         String trim = line.replaceAll(invalidCharactersRegex,"").trim();
->>>>>>> 7aabd753
         if (!isNumber(trim)) {
             return false;
         }
@@ -147,8 +129,4 @@
     public String removeInvalidCharacters() {
         return fullText().replaceAll(invalidCharactersRegex, "");
     }
-
-    public boolean isStenographer() {
-        return line.contains("Candyco Transcription Service, Inc.") || line.contains("(518) 371-8910");
-    }
 }