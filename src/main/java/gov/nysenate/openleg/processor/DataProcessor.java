--- conflicted
+++ resolved
@@ -2,11 +2,8 @@
 
 import gov.nysenate.openleg.model.sobi.SobiProcessOptions;
 import gov.nysenate.openleg.processor.daybreak.DaybreakProcessService;
-<<<<<<< HEAD
 import gov.nysenate.openleg.processor.hearing.PublicHearingProcessService;
-=======
 import gov.nysenate.openleg.processor.sobi.SobiProcessService;
->>>>>>> ce408017
 import gov.nysenate.openleg.processor.transcript.TranscriptProcessService;
 import org.slf4j.Logger;
 import org.slf4j.LoggerFactory;
@@ -32,14 +29,10 @@
     @Autowired
     private TranscriptProcessService transcriptProcessService;
 
-<<<<<<< HEAD
     @Autowired
     private PublicHearingProcessService publicHearingProcessService;
 
-    /** --- Main --- */
-=======
     /** --- Main Method --- */
->>>>>>> ce408017
 
     /**
      * Simple entry point to process new data for all supported data types.
@@ -55,37 +48,24 @@
     /** --- Processing methods --- */
 
     public void collate() {
-<<<<<<< HEAD
-        publicHearingProcessService.collatePublicHearingFiles();
-//        sobiProcessService.collateSobiFiles();
-//        daybreakProcessService.collateDaybreakReports();
-        // TODO: Collate Transcripts / Public Hearings
-=======
         logger.info("Begin collating data");
         sobiProcessService.collateSobiFiles();
         daybreakProcessService.collateDaybreakReports();
         transcriptProcessService.collateTranscriptFiles();
+        publicHearingProcessService.collatePublicHearingFiles();
         // TODO: Collate Public Hearings
->>>>>>> ce408017
         // TODO: Collate Laws Of NY
         // TODO: Handle CMS.TEXT (Rules file)
         logger.info("Completed collations.");
     }
 
-<<<<<<< HEAD
-    public void ingest() throws IOException, ParseException { // TODO: Parse Exception???
-        publicHearingProcessService.processPendingPublicHearingFiles();
-//        sobiProcessService.processPendingFragments(SobiProcessOptions.builder().build());
-//        daybreakProcessService.processPendingFragments();
-        // TODO: Process Transcripts / Public Hearings
-=======
-    public void ingest() throws IOException {
+    public void ingest() throws IOException, ParseException {
         logger.info("Being ingesting data");
         sobiProcessService.processPendingFragments(SobiProcessOptions.builder().build());
         daybreakProcessService.processPendingFragments();
         transcriptProcessService.processPendingTranscriptFiles();
+        publicHearingProcessService.processPendingPublicHearingFiles();
         // TODO: Process Public Hearings
->>>>>>> ce408017
         // TODO: Process Laws of NY
         logger.info("Completed ingest.");
     }
