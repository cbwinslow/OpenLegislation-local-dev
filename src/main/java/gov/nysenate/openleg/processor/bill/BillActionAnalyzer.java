--- conflicted
+++ resolved
@@ -159,12 +159,6 @@
         });
     }
 
-<<<<<<< HEAD
-=======
-    protected void matchPublishVersion( List<BillAction> actions, BaseBillId baseBillId ) {
-        
-    }
->>>>>>> 1f0e69c4
 
     /**
      * The BillActions dictate which non-base versions of an amendment (e.g. 'A','B') should be published.
