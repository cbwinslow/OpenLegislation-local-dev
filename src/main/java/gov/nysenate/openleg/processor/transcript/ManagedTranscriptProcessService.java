--- conflicted
+++ resolved
@@ -38,13 +38,7 @@
                 transcriptFiles = transcriptFileDao.getIncomingTranscriptFiles(LimitOffset.FIFTY);
                 for (TranscriptFile file : transcriptFiles) {
                     file.setPendingProcessing(true);
-<<<<<<< HEAD
-                    file.setArchived(false);
-                    transcriptFileDao.updateTranscriptFile(file);
-                    transcriptFileDao.archiveTranscriptFile(file);
-=======
                     transcriptFileDao.archiveAndUpdateTranscriptFile(file);
->>>>>>> ce408017
                     numCollated++;
                 }
             }
