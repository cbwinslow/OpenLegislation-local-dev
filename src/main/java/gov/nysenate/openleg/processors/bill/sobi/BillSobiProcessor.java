package gov.nysenate.openleg.processors.bill.sobi;

import gov.nysenate.openleg.legislation.PublishStatus;
import gov.nysenate.openleg.legislation.SessionYear;
import gov.nysenate.openleg.legislation.bill.*;
import gov.nysenate.openleg.legislation.committee.Chamber;
import gov.nysenate.openleg.legislation.member.SessionMember;
import gov.nysenate.openleg.processors.ParseError;
import gov.nysenate.openleg.processors.bill.AbstractBillProcessor;
import gov.nysenate.openleg.processors.bill.BillLawCodeParser;
import gov.nysenate.openleg.processors.bill.LegDataFragment;
import gov.nysenate.openleg.processors.bill.LegDataFragmentType;
import gov.nysenate.openleg.processors.config.ProcessConfig;
import gov.nysenate.openleg.processors.log.DataProcessUnit;
import gov.nysenate.openleg.updates.bill.BillFieldUpdateEvent;
import org.apache.commons.lang3.StringUtils;
import org.slf4j.Logger;
import org.slf4j.LoggerFactory;
import org.springframework.beans.factory.annotation.Autowired;
import org.springframework.stereotype.Service;

import java.time.LocalDate;
import java.time.LocalDateTime;
import java.time.format.DateTimeParseException;
import java.util.ArrayList;
import java.util.Arrays;
import java.util.List;
import java.util.Optional;
import java.util.regex.Matcher;
import java.util.regex.Pattern;

/**
 * The BillProcessor parses bill sobi fragments, applies bill updates, and persists into the backing
 * store via the service layer. This implementation is fairly lengthy due to the various types of data that
 * are applied to the bills via these fragments.
 */
@Service
public class BillSobiProcessor extends AbstractBillProcessor {
    private static final Logger logger = LoggerFactory.getLogger(BillSobiProcessor.class);

<<<<<<< HEAD
    /** The expected format for Bill Info [1] block data. */
    private static final Pattern billInfoPattern =
        Pattern.compile("(.{20})(\\d{5}[ A-Z])(.{33})([ A-Z]\\d{5}[ `\\-A-Z\\d])(.{8})(.*)");
=======
    /** --- Patterns --- */

    /** The expected format for the first line of the vote memo [V] block data. */
    public static final Pattern voteHeaderPattern = Pattern.compile("Senate Vote {4}Bill: (.{18}) Date: (.{10}).*");

    /** The expected format for recorded votes in the SobiBlock[V] vote memo blocks; e.g. 'AYE  ADAMS' */
    protected static final Pattern votePattern = Pattern.compile("(Aye|Nay|Abs|Exc|Abd) (.{1,16})");

    /** The expected format for SameAs [5] block data. Same as Uni A 372, S 210 */
    protected static final Pattern sameAsPattern =
        Pattern.compile("Same as( Uni\\.)? (([A-Z] ?[0-9]{1,5}-?[A-Z]?(, *)?)+)");

    /** The expected format for Bill Info [1] block data. */
    public static final Pattern billInfoPattern =
        Pattern.compile("(.{20})([0-9]{5}[ A-Z])(.{33})([ A-Z][0-9]{5}[ `\\-A-Z0-9])(.{8})(.*)");

    /** RULES Sponsors are formatted as RULES COM followed by the name of the sponsor that requested passage. */
    protected static final Pattern rulesSponsorPattern =
        Pattern.compile("RULES COM \\(?([a-zA-Z-']+)( [A-Z])?\\)?(.*)");
>>>>>>> e7dc11d5

    /** Used to tokenize chunks of veto/approval messages by newlines that follow an end or delete line */
    private static final String vetoApprovalSplitter =
        "(?<=00000.SO DOC (?:VETO\\d{4}|APPR\\d{3}\\s)\\s{8}(?:\\*END\\*.{3}|\\*DELETE\\*).{42})\\n";

    private ProcessConfig processConfig;

    @Autowired
    public BillSobiProcessor(ProcessConfig processConfig) {
        this.processConfig = processConfig;
    }

    /** --- Constructors --- */

    public BillSobiProcessor() {}

    /** --- Implementation methods --- */

    @Override
    public LegDataFragmentType getSupportedType() {
        return LegDataFragmentType.BILL;
    }

    /**
     * Performs processing of the SOBI bill fragments.
     *
     * @param legDataFragment LegDataFragment
     */
    @Override
    public void process(LegDataFragment legDataFragment) {
        LocalDateTime date = legDataFragment.getPublishedDateTime();
        List<SobiBlock> blocks = legDataFragment.getSobiBlocks();
        logger.info("Processing " + legDataFragment.getFragmentId() + " with (" + blocks.size() + ") blocks.");
        DataProcessUnit unit = createProcessUnit(legDataFragment);
        for (SobiBlock block : processConfig.filterSobiBlocks(blocks)) {
            String data = block.getData();
            BillId billId = block.getBillId();
            Bill baseBill = getOrCreateBaseBill(billId, legDataFragment);
            Version specifiedVersion = billId.getVersion();
            BillAmendment specifiedAmendment = baseBill.getAmendment(specifiedVersion);
            logger.debug("Updating {} - {} | Line {}-{}", billId, block.getType(),
                                                          block.getStartLineNo(), block.getEndLineNo());
            try {
                switch (block.getType()) {
                    case BILL_INFO -> applyBillInfo(data, baseBill, specifiedAmendment, date, unit);
                    case LAW_SECTION -> applyLawSection(data, baseBill, specifiedAmendment, date);
                    case TITLE -> applyTitle(data, baseBill, date);
                    case BILL_EVENT -> parseActions(data, baseBill, specifiedAmendment, legDataFragment, null);
                    case SAME_AS -> applySameAs(data, specifiedAmendment, legDataFragment, unit);
                    case SPONSOR -> applySponsor(data, baseBill, specifiedAmendment, date);
                    case CO_SPONSOR -> applyCosponsors(data, baseBill);
                    case MULTI_SPONSOR -> applyMultisponsors(data, baseBill);
                    case PROGRAM_INFO -> applyProgramInfo(data, baseBill, date);
                    case ACT_CLAUSE -> applyActClause(data, specifiedAmendment);
                    case LAW -> applyLaw(data, baseBill, specifiedAmendment, specifiedVersion, date);
                    case SUMMARY -> applySummary(data, baseBill, date);
                    case SPONSOR_MEMO, RESOLUTION_TEXT, TEXT ->
                            applyText(data, specifiedAmendment, date, block.getType(), legDataFragment);
                    case VETO_APPROVE_MEMO -> applyVetoApprovalMessage(data, baseBill, date);
                    case VOTE_MEMO -> applyVoteMemo(data, specifiedAmendment, date);
                    default -> {
                        throw new ParseError("Invalid Line Code " + block.getType());
                    }
                }
            }
            catch (ParseError ex) {
                logger.error("Bill Processing Parse Error!", ex);
                unit.addException("Bill Processing Parse Error",  ex);
            }
            billIngestCache.set(baseBill.getBaseBillId(), baseBill, legDataFragment);

            checkIngestCache();
        }
        // Notify the data processor that a bill fragment has finished processing
        postDataUnitEvent(unit);
    }

    /** --- Processing Methods --- */

    /**
     * Apply information from the Bill Info block. Fully replaces existing information.
     * Currently fills in blank sponsors (doesn't replace existing sponsor information)
     * and previous version information (which has known issues).
     * A DELETE code sent with this block causes the bill to be unpublished.
     *
     * Examples
     * -----------------------------------------------------------------------------------------------------------
     * Nothing           | 1                    00000                                   00000              0000
     * -----------------------------------------------------------------------------------------------------------
     * Delete            | 1DELETE              00000                                   00000
     * -----------------------------------------------------------------------------------------------------------
     * Sponsor           | 1YOUNG               00000 MachiasVolunteerFireDept.100thAnn 00000 91989011
     * -----------------------------------------------------------------------------------------------------------
     * Prev Version      | 1                    00000                                  S07213              2010
     *
     * @throws ParseError
     */
    private void applyBillInfo(String data, Bill baseBill, BillAmendment specifiedAmendment, LocalDateTime date,
                               DataProcessUnit unit) throws ParseError {
        Version version = specifiedAmendment.getVersion();
        if (data.startsWith("DELETE")) {
            // Un-publish the specified amendment.
            baseBill.updatePublishStatus(version, new PublishStatus(false, date, false, data));
            return;
        }
        else {
            // Set the publish status of the base amendment only if it has not been set or is currently un-published.
            if (specifiedAmendment.isBaseVersion()) {
                Optional<PublishStatus> pubStatus = baseBill.getPublishStatus(version);
                if (pubStatus.isEmpty() || !pubStatus.get().isPublished()) {
                    baseBill.updatePublishStatus(version, new PublishStatus(true, date, false, data));
                }
            }
        }
        Matcher billData = billInfoPattern.matcher(data);
        if (billData.find()) {
            String sponsor = billData.group(1).trim();
            if (!StringUtils.isEmpty(sponsor) && baseBill.getSponsor() == null) {
                // Apply the sponsor from bill info when the sponsor has not yet been set.
                handlePrimaryMemberParsing(baseBill, sponsor, baseBill.getSession());
                baseBill.setModifiedDateTime(date);
            }
            String prevPrintNo = billData.group(4).trim();
            String prevSessionYearStr = billData.group(6).trim();
            String blurb = billData.group(3).trim();
            // Prev version info always comes separate from sponsor and blurb info.
            // Only apply prev version info if sponsor and blurb info is not included.
            if (StringUtils.isEmpty(sponsor) && StringUtils.isEmpty(blurb)) {
                // If the prev session year and prev base print no is empty remove prev version.
                // Do not check amendment because print number of 00000A should still trigger removal.
                if (prevSessionYearStr.equals("0000") && prevPrintNo.startsWith("00000")) {
                    // Remove prev version.
                    baseBill.setDirectPreviousVersion(null);
                    baseBill.setModifiedDateTime(date);
                }
                else {
                    // Set prev version
                    try {
                        int prevSessionYear = Integer.parseInt(prevSessionYearStr);
                        baseBill.setDirectPreviousVersion(new BillId(prevPrintNo, prevSessionYear));
                        baseBill.setModifiedDateTime(date);
                    } catch (NumberFormatException ex) {
                        unit.addMessage("Failed to parse previous session year from Bill Info line: " + prevSessionYearStr);
                    }
                }
            }
        }
        else {
            throw new ParseError("Bill Info Pattern not matched by " + data);
        }
    }

    /**
     * Applies data to law section. Fully replaces existing data.
     * Cannot be deleted, only replaced.
     *
     * Examples
     * ------------------------------------------------------
     * Law Section   | 2Volunteer Firefighters' Benefit Law
     * ------------------------------------------------------
     *
     * @throws ParseError
     */
    private void applyLawSection(String data, Bill baseBill, BillAmendment specifiedAmendment, LocalDateTime date) {
        specifiedAmendment.setLawSection(data.trim());
        baseBill.setModifiedDateTime(date);
    }

    /**
     * Applies the data to the bill title. Strips out all whitespace formatting and replaces
     * existing content in full. The bill title is a required field and cannot be deleted, only replaced.
     *
     * Examples
     * ---------------------------------------------------------------------------------------------------------
     * Title  | 3Report on the impact of a tax deduction for expenses attributed to the adoption of a child in
     *        | 3foster care
     * ---------------------------------------------------------------------------------------------------------
     *
     * @throws ParseError
     */
    private void applyTitle(String data, Bill baseBill, LocalDateTime date) {
        baseBill.setTitle(data.replace("\n", " ").trim());
        baseBill.setModifiedDateTime(date);
    }

    /**
     * Applies the 'same as' bill id for the given amendment. Also indicates uni-bill status.
     * Allows for multiple same as bills.
     *
     * Examples:
     * ----------------------------------------------------------------------
     *  Same as                     | 2013A08586 5Same as S 6385
     * ----------------------------------------------------------------------
     *  Same as with uni bill flag  | 2013S03308B5Same as Uni. A 4117-B
     * ----------------------------------------------------------------------
     *  Multiple same as            | 2013A00837 5Same as S 1347, A 1862
     * ----------------------------------------------------------------------
     *  Delete same as              | 2013A10108 5DELETE
     *                              | 2009S51106 5No same as
     * ----------------------------------------------------------------------
     */
    private void applySameAs(String data, BillAmendment specifiedAmendment, LegDataFragment fragment, DataProcessUnit unit) {
        if (data.trim().equalsIgnoreCase("No same as") || data.trim().equalsIgnoreCase("DELETE")) {
            specifiedAmendment.getSameAs().clear();
            specifiedAmendment.setUniBill(false);
        }
        else {
            Matcher sameAsMatcher = sameAsPattern.matcher(data);
            if (sameAsMatcher.find()) {
                specifiedAmendment.getSameAs().clear();
                List<String> sameAsMatches = new ArrayList<>(Arrays.asList(sameAsMatcher.group(2).split(", ")));
                for (String sameAs : sameAsMatches) {
                    specifiedAmendment.getSameAs().add(new BillId(sameAs.replace("-", "").replace(" ",""),
                                                       specifiedAmendment.getSession()));
                }
                // Check for uni-bill and sync
                if (sameAsMatcher.group(1) != null && !sameAsMatcher.group(1).isEmpty()) {
                    specifiedAmendment.setUniBill(true);
                    syncUniBillText(specifiedAmendment, fragment);
                }
            }
            else {
                unit.addMessage("sameAsPattern not matched: " + data);
            }
        }
    }

    /**
     * Applies data to bill sponsor. Fully replaces existing sponsor information. Because
     * this is a one line field the block parser is sometimes tricked into combining consecutive
     * blocks. Make sure to process the data 1 line at a time.
     *
     * Examples
     * ----------------------------------------
     * Sponsor        | 6MARCHIONE
     * ----------------------------------------
     * Rules Sponsor  | 6RULES COM McDonald
     * ----------------------------------------
     * Delete         | 6DELETE
     * ----------------------------------------
     *
     * A delete in these field removes all sponsor information.
     */
    private void applySponsor(String data, Bill baseBill, BillAmendment specifiedAmendment, LocalDateTime date) throws ParseError {
        // Apply the lines in order given as each represents its own "block"
        SessionYear sessionYear = baseBill.getSession();

        for(String line : data.split("\n")) {
            line = line.toUpperCase().trim();
            if (line.equals("DELETE")) {
                baseBill.setSponsor(null);
                specifiedAmendment.setCoSponsors(new ArrayList<>());
                specifiedAmendment.setMultiSponsors(new ArrayList<>());
            }
            else {
                handlePrimaryMemberParsing(baseBill, line, sessionYear);
            }
        }
        baseBill.setModifiedDateTime(date);
    }

    /**
     * Applies data to bill co-sponsors. Expects a comma separated list and fully replaces
     * existing co-sponsor information. The delete code is sent through the sponsor block.
     *
     * Examples
     * -------------------------------------------
     * Cosponsors   | 7BALL, GRISANTI, RITCHIE
     * -------------------------------------------
     * Nothing      | 7
     * -------------------------------------------
     */
    private void applyCosponsors(String data, Bill baseBill) throws ParseError {
        List<SessionMember> coSponsors = new ArrayList<>();
        SessionYear session = baseBill.getSession();
        Chamber chamber = baseBill.getBillType().getChamber();
        List<String> badCoSponsors = new ArrayList<>();
        for (String coSponsor : data.replace("\n", " ").split(",")) {
            coSponsor = coSponsor.trim();
            if (!coSponsor.isEmpty()) {
                SessionMember member = getMemberFromShortName(coSponsor, session, chamber);
                if (member != null) {
                    coSponsors.add(member);
                } else {
                    badCoSponsors.add(coSponsor);
                }
            }
        }
        // The cosponsor info is always sent for the base bill version.
        // We can use the currently active amendment instead, plus any as yet unpublished amendments that follow.
        BillAmendment activeAmendment = baseBill.getActiveAmendment();
        activeAmendment.setCoSponsors(coSponsors);
        Version.after(activeAmendment.getVersion()).stream()
                .filter(baseBill::hasAmendment)
                .map(baseBill::getAmendment)
                .forEach(amend -> amend.setCoSponsors(coSponsors));

        if (!badCoSponsors.isEmpty()) {
            throw new ParseError(String.format("Could not parse %s co sponsors: %s",
                    baseBill.getBaseBillId(), StringUtils.join(badCoSponsors, ", ")));
        }
    }

    /**
     * Applies data to bill multi-sponsors. Expects a comma separated list and fully replaces
     * existing information. Delete code is sent through the sponsor block.
     *
     * Examples
     * ----------------------------------------------
     * Multi-sponsors | 8Barclay, McKevitt, Thiele
     * ----------------------------------------------
     * Nothing        | 8
     * ----------------------------------------------
     */
    private void applyMultisponsors(String data, Bill baseBill) throws ParseError {
        List<SessionMember> multiSponsors = new ArrayList<>();
        SessionYear session = baseBill.getSession();
        Chamber chamber = baseBill.getBillType().getChamber();
        List<String> badMultiSponsors = new ArrayList<>();
        for (String multiSponsor : data.replace("\n", " ").split(",")) {
            multiSponsor = multiSponsor.trim();
            if (!multiSponsor.isEmpty()) {
                SessionMember member = getMemberFromShortName(multiSponsor, session, chamber);
                if (member != null) {
                    multiSponsors.add(member);
                } else {
                    badMultiSponsors.add(multiSponsor);
                }
            }
        }

        // The multisponsor info is always set for the base amendment
        // We can use the currently active amendment instead, plus any as yet unpublished amendments that follow.
        BillAmendment activeAmendment = baseBill.getActiveAmendment();
        activeAmendment.setMultiSponsors(multiSponsors);
        Version.after(activeAmendment.getVersion()).stream()
                .filter(baseBill::hasAmendment)
                .map(baseBill::getAmendment)
                .forEach(amend -> amend.setMultiSponsors(multiSponsors));

        if (!badMultiSponsors.isEmpty()) {
            throw new ParseError(String.format("Could not parse %s multi sponsors: %s",
                    baseBill.getBaseBillId(), StringUtils.join(multiSponsors, ", ")));
        }
    }

    /**
     * Applies data to the ACT TO clause. Fully replaces existing data.
     * DELETE code removes existing ACT TO clause.
     *
     * Examples
     * ------------------------------------------------------------------------------
     * Act to   | AAN ACT to amend the education law, in relation to transfer credit
     * ------------------------------------------------------------------------------
     * Delete   | ADELETE*
     * ------------------------------------------------------------------------------
     */
    private void applyActClause(String data, BillAmendment specifiedAmendment) {
        if (data.trim().equals("DELETE")) {
            specifiedAmendment.setActClause("");
        }
        else {
            specifiedAmendment.setActClause(data.replace("\n", " ").trim());
        }
    }

    /**
     * Applies data to bill law. Fully replaces existing information.
     * DELETE code here also deletes the bill summary.
     *
     * Note: The encoding of the file may mess up the § (section) characters.
     *
     * Examples
     * -------------------------------------
     * Law     | BAmd §3, Chap 33 of 2002
     * -------------------------------------
     * Delete  | BDELETE
     * -------------------------------------
     */
    private void applyLaw(String data, Bill baseBill, BillAmendment specifiedAmendment, Version version, LocalDateTime date) {
        // This is theoretically not safe because a law line *could* start with DELETE
        // We can't do an exact match because B can be multi-line
        if (data.trim().startsWith("DELETE")) {
            specifiedAmendment.setLawCode("");
            baseBill.setSummary("");
            baseBill.setModifiedDateTime(date);
        }
        else {
            specifiedAmendment.setLawCode(data.replace("\n", " ").trim());
            String json = BillLawCodeParser.parse(specifiedAmendment.getLawCode(), baseBill.hasValidLaws(version));
            specifiedAmendment.setRelatedLawsJson(json);
        }
        baseBill.setModifiedDateTime(date);
    }

    /**
     * Applies the data to the bill summary. Strips out all whitespace formatting and replaces
     * existing content in full. Delete codes for this field are sent through the law block.
     *
     * Examples
     * ----------------------------------------------------------------------------------------------------------
     * Multi-line Summary  |  CAllows for reimbursement of transportation costs for emergency care without prior
     *                     |  Cauthorization by the social services official
     * ----------------------------------------------------------------------------------------------------------
     */
    private void applySummary(String data, Bill baseBill, LocalDateTime date) {
        baseBill.setSummary(data.replace("\n", " ").trim());
        baseBill.setModifiedDateTime(date);
    }

    /**
     * Applies sobi block information to a bill resolution or memo text
     * @param data
     * @param billAmendment
     * @param date
     */
    private void applyText(String data, BillAmendment billAmendment, LocalDateTime date, SobiLineType lineType,
                           LegDataFragment fragment) throws ParseError {
        BillTextParser billTextParser = new BillTextParser(data, BillTextType.getTypeString(lineType), date);
        String fullText = billTextParser.extractText();
        if (fullText != null) {
            if (lineType == SobiLineType.SPONSOR_MEMO) {
                billAmendment.setMemo(fullText);
            }
            else if (lineType == SobiLineType.RESOLUTION_TEXT || lineType == SobiLineType.TEXT) {
                BillText billText = new BillText(fullText);
                billAmendment.setBillText(billText);
                if (billAmendment.isUniBill()) {
                    syncUniBillText(billAmendment, fragment);
                }
                eventBus.post(new BillFieldUpdateEvent(billAmendment.getBaseBillId(),
                        BillUpdateField.FULLTEXT));
            }
        }
    }

    /**
     * Parses a chunk of memo into either veto or approval messages
     * @param data
     * @param baseBill
     * @param date
     * @throws ParseError
     */
    private void applyVetoApprovalMessage(String data, Bill baseBill, LocalDateTime date) throws ParseError {
        for (String vetoApprovalChunk : data.split(vetoApprovalSplitter)) {
            if (vetoApprovalChunk.startsWith("00000.SO DOC APPR")) {       // Approval message header
                applyApprovalMessageText(vetoApprovalChunk, baseBill, date);
            } else if (vetoApprovalChunk.startsWith("00000.SO DOC VETO")) {  // Veto message header
                applyVetoMessageText(vetoApprovalChunk, baseBill, date);
            } else {
                throw new ParseError("Unrecognized veto/approval memo header");
            }
        }
    }

    /**
     * Constructs a veto message object by parsing the memo
     * @throws ParseError
     */
    private void applyVetoMessageText(String data, Bill baseBill, LocalDateTime date) throws ParseError{
        VetoMemoParser vetoMemoParser = new VetoMemoParser(data, date);
        vetoMemoParser.extractText();
        if (vetoMemoParser.isDeleted()) {
            baseBill.getVetoMessages().remove(vetoMemoParser.getVetoId());
        } else {
            VetoMessage vetoMessage = vetoMemoParser.getVetoMessage();
            vetoMessage.setSession(baseBill.getSession());
            vetoMessage.setBillId(baseBill.getBaseBillId());
            vetoMessage.setModifiedDateTime(date);
            vetoMessage.setPublishedDateTime(date);

            baseBill.getVetoMessages().put(vetoMessage.getVetoId(), vetoMessage);
        }
    }

    /**
     * Constructs an approval message object by parsing a memo
     * @param data
     * @param baseBill
     * @param date
     * @throws ParseError
     */
    private void applyApprovalMessageText(String data, Bill baseBill, LocalDateTime date) throws ParseError{
        SobiApprovalMessageParser sobiApprovalMessageParser = new SobiApprovalMessageParser(data, date);
        sobiApprovalMessageParser.extractText();
        if (sobiApprovalMessageParser.isDeleted()) {
            baseBill.setApprovalMessage(null);
        } else {
            ApprovalMessage approvalMessage = sobiApprovalMessageParser.getApprovalMessage();
            approvalMessage.setBillId(baseBill.getActiveAmendment().getBillId());
            approvalMessage.setModifiedDateTime(date);
            approvalMessage.setPublishedDateTime(date);

            baseBill.setApprovalMessage(approvalMessage);
        }
    }

    /**
     * Applies data to bill Program. Fully replaces existing information.
     *
     * Examples
     * -----------------------------------------------------
     * Program Info   | 9020 Office of Court Administration
     * -----------------------------------------------------
     */
    private void applyProgramInfo(String data, Bill baseBill, LocalDateTime date) {
        if (!data.isEmpty()) {
            Matcher programMatcher = programInfoPattern.matcher(data);
            if (programMatcher.find()) {
                baseBill.setProgramInfo(new ProgramInfo(programMatcher.group(2), Integer.parseInt(programMatcher.group(1))));
                baseBill.setModifiedDateTime(date);
            }
        }
    }

    /**
     * Applies information to create or replace a bill vote. Votes are uniquely identified by date/bill.
     * If we have an existing vote on the same date, replace it; otherwise create a new one.
     *
     * Note: Only Floor votes are processed here, Committee votes are handled through the agendas.
     *
     * Examples:
     * -------------------------------------------------------------------------------------------
     * Header     | VSenate Vote    Bill: S6458              Date: 06/18/2014  Aye - 58  Nay - 1
     * -------------------------------------------------------------------------------------------
     * Votes      | Aye  Addabbo          Aye  Avella           Aye  Ball             Aye  Bonacic
     * -------------------------------------------------------------------------------------------
     *
     * Valid vote codes:
     *
     * Nay - Vote against
     * Aye - Vote for
     * Abs - Absent during voting
     * Exc - Excused from voting
     * Abd - Abstained from voting
     *
     * @throws ParseError
     */
    private void applyVoteMemo(String data, BillAmendment specifiedAmendment, LocalDateTime date) throws ParseError {
        // Because sometimes votes are back to back we need to check for headers
        // Example of a double vote entry: SOBI.D110119.T140802.TXT:390
        BillVote vote = null;
        BillId billId = specifiedAmendment.getBillId();
        for (String line : data.split("\n")) {
            Matcher voteHeader = voteHeaderPattern.matcher(line);
            // Start over if we hit a header, sometimes we get back to back entries.
            if (voteHeader.find()) {
                LocalDate voteDate;
                try {
                    voteDate = LocalDate.from(voteDateFormat.parse(voteHeader.group(2)));
                    vote = new BillVote(billId, voteDate, BillVoteType.FLOOR);
                    vote.setModifiedDateTime(date);
                    vote.setPublishedDateTime(date);
                }
                catch (DateTimeParseException ex) {
                    throw new ParseError("voteDateFormat not matched: " + line);
                }
            }
            // Otherwise, build the existing vote
            else if (vote != null) {
                Matcher voteLine = votePattern.matcher(line);
                while (voteLine.find()) {
                    BillVoteCode voteCode;
                    try {
                        voteCode = BillVoteCode.getValue(voteLine.group(1));
                    }
                    catch (IllegalArgumentException ex) {
                        throw new ParseError("No vote code mapping for " + voteLine);
                    }
                    String shortName = voteLine.group(2).trim();
                    // Only senator votes are received. A valid member mapping is required.
                    SessionMember voter = getMemberFromShortName(shortName, billId.getSession(), Chamber.SENATE);
                    vote.addMemberVote(voteCode, voter);
                }
            }
            else {
                throw new ParseError("Hit vote data without a header: " + data);
            }
        }
        specifiedAmendment.updateVote(vote);
    }
}<|MERGE_RESOLUTION|>--- conflicted
+++ resolved
@@ -1,17 +1,19 @@
 package gov.nysenate.openleg.processors.bill.sobi;
 
+import gov.nysenate.openleg.legislation.bill.*;
+import gov.nysenate.openleg.processors.bill.AbstractBillProcessor;
+import gov.nysenate.openleg.processors.bill.BillLawCodeParser;
+import gov.nysenate.openleg.processors.config.ProcessConfig;
 import gov.nysenate.openleg.legislation.PublishStatus;
 import gov.nysenate.openleg.legislation.SessionYear;
-import gov.nysenate.openleg.legislation.bill.*;
+import gov.nysenate.openleg.legislation.bill.Version;
 import gov.nysenate.openleg.legislation.committee.Chamber;
 import gov.nysenate.openleg.legislation.member.SessionMember;
-import gov.nysenate.openleg.processors.ParseError;
-import gov.nysenate.openleg.processors.bill.AbstractBillProcessor;
-import gov.nysenate.openleg.processors.bill.BillLawCodeParser;
+import gov.nysenate.openleg.processors.log.DataProcessUnit;
 import gov.nysenate.openleg.processors.bill.LegDataFragment;
 import gov.nysenate.openleg.processors.bill.LegDataFragmentType;
-import gov.nysenate.openleg.processors.config.ProcessConfig;
-import gov.nysenate.openleg.processors.log.DataProcessUnit;
+import gov.nysenate.openleg.processors.ParseError;
+import gov.nysenate.openleg.processors.LegDataProcessor;
 import gov.nysenate.openleg.updates.bill.BillFieldUpdateEvent;
 import org.apache.commons.lang3.StringUtils;
 import org.slf4j.Logger;
@@ -21,6 +23,7 @@
 
 import java.time.LocalDate;
 import java.time.LocalDateTime;
+import java.time.format.DateTimeFormatter;
 import java.time.format.DateTimeParseException;
 import java.util.ArrayList;
 import java.util.Arrays;
@@ -38,31 +41,9 @@
 public class BillSobiProcessor extends AbstractBillProcessor {
     private static final Logger logger = LoggerFactory.getLogger(BillSobiProcessor.class);
 
-<<<<<<< HEAD
     /** The expected format for Bill Info [1] block data. */
     private static final Pattern billInfoPattern =
         Pattern.compile("(.{20})(\\d{5}[ A-Z])(.{33})([ A-Z]\\d{5}[ `\\-A-Z\\d])(.{8})(.*)");
-=======
-    /** --- Patterns --- */
-
-    /** The expected format for the first line of the vote memo [V] block data. */
-    public static final Pattern voteHeaderPattern = Pattern.compile("Senate Vote {4}Bill: (.{18}) Date: (.{10}).*");
-
-    /** The expected format for recorded votes in the SobiBlock[V] vote memo blocks; e.g. 'AYE  ADAMS' */
-    protected static final Pattern votePattern = Pattern.compile("(Aye|Nay|Abs|Exc|Abd) (.{1,16})");
-
-    /** The expected format for SameAs [5] block data. Same as Uni A 372, S 210 */
-    protected static final Pattern sameAsPattern =
-        Pattern.compile("Same as( Uni\\.)? (([A-Z] ?[0-9]{1,5}-?[A-Z]?(, *)?)+)");
-
-    /** The expected format for Bill Info [1] block data. */
-    public static final Pattern billInfoPattern =
-        Pattern.compile("(.{20})([0-9]{5}[ A-Z])(.{33})([ A-Z][0-9]{5}[ `\\-A-Z0-9])(.{8})(.*)");
-
-    /** RULES Sponsors are formatted as RULES COM followed by the name of the sponsor that requested passage. */
-    protected static final Pattern rulesSponsorPattern =
-        Pattern.compile("RULES COM \\(?([a-zA-Z-']+)( [A-Z])?\\)?(.*)");
->>>>>>> e7dc11d5
 
     /** Used to tokenize chunks of veto/approval messages by newlines that follow an end or delete line */
     private static final String vetoApprovalSplitter =
@@ -493,8 +474,8 @@
                 if (billAmendment.isUniBill()) {
                     syncUniBillText(billAmendment, fragment);
                 }
-                eventBus.post(new BillFieldUpdateEvent(billAmendment.getBaseBillId(),
-                        BillUpdateField.FULLTEXT));
+                eventBus.post(new BillFieldUpdateEvent(LocalDateTime.now(),
+                        billAmendment.getBaseBillId(), BillUpdateField.FULLTEXT));
             }
         }
     }
