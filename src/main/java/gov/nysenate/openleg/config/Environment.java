package gov.nysenate.openleg.config;

import org.springframework.beans.factory.annotation.Value;
import org.springframework.stereotype.Component;

import javax.annotation.PostConstruct;
import java.io.File;
import java.time.Duration;
import java.time.LocalDateTime;

/**
 * The Environment class contains various configuration options to be used throughout the application.
 * This class is mutable during runtime so that hot config changes can be made to the fields here whereas
 * the property file is only checked during initialization.
 *
 * The fields in this class are primarily wired directly to values in the property file. Many fields
 * have setters to allow for changes while the application is running.
 */
@Component
public class Environment
{
    /** The database schema where the legislative data is stored. */
    @Value("${env.schema:master}") private String schema;

    /** --- File system configuration --- */

    /** The root directory url where all data files are contained within. */
    @Value("${env.base}") private String envDirPath;

    /** The directory url where all incoming data files are contained. */
    @Value("${env.staging}") private String stagingDirPath;

    /** The directory url where all archived data files are contained. */
    @Value("${env.archive}") private String archiveDirPath;

    private File baseDir;
    private File stagingDir;
    private File archiveDir;

    private File scrapedStagingDir;


    private LocalDateTime deployedDateTime;

    /** --- Api Auth --- */

    /** A secret key used to allow access to the API through the front-end. */
    @Value("${api.secret}") private String apiSecret;

    /** --- Admin Auth --- */

    @Value("${default.admin.user}") private String defaultAdminName;
    @Value("${default.admin.password}") private String defaultAdminPass;

    /** --- Search Index settings --- */

    /** Allow elastic search to index documents. */
    @Value("${elastic.search.enabled}") private boolean elasticIndexing;

    /** --- Processing settings --- */

    /** Enable processing of data. */
    @Value("${sobi.process.enabled:true}")
    private boolean sobiProcessEnabled;

    @Value("${data.process.enabled}") private boolean processingEnabled;

    /** Allows for the option to enable/disable logging. */
    @Value("${data.process.log.enabled}") private boolean processLoggingEnabled;

    /** Enable batch processing of SOBI files. */
    @Value("${sobi.batch.process.enabled}") private boolean sobiBatchEnabled;

    /** If SOBI batch is enabled, this specifies the maximum batch size. */
    @Value("${sobi.batch.process.size}") private int sobiBatchSize;

    /** --- Scheduling Settings --- */

    /** Enable processing of data at scheduled intervals. */
    @Value("${scheduler.process.enabled}") private boolean processingScheduled;

    /** Enable spot-check report runs at scheduled intervals. */
    @Value("${scheduler.spotcheck.enabled}") private boolean spotcheckScheduled;

    /** --- Spotcheck Settings --- */

    @Value("${spotcheck.alert.grace.period}") private int rawAlertGracePeriod;
    private Duration spotcheckAlertGracePeriod;

    /** Allows bills to be automatically added to the scrape queue if true */
    @Value("${bill.scrape.queue.enabled}") private boolean billScrapeQueueEnabled;

    /** Enables periodic checking for email spotcheck references */
    @Value("${spotcheck.checkmail.enabled:true}") private boolean checkmailEnabled;

<<<<<<< HEAD
    /** ---- Openleg Reference ---*/

    @Value ("${spotcheck.openleg_ref.api.key}") private String openlegRefApiKey;

    @Value ("${spotcheck.openleg_ref.url}") private String openlegRefUrl;
=======
    
    /** Sets queue sizes for nysenate.gov bill report */
    @Value("${spotcheck.website.bill.ref_queue_size:500}")
    private int sensiteBillRefQueueSize;

    /** Sets queue sizes for nysenate.gov bill report */
    @Value("${spotcheck.website.bill.data_queue_size:500}")
    private int sensiteBillDataQueueSize;
>>>>>>> a29360e5

    /** --- Email Settings --- */

    /** Imaps host, username, and password for the application's email account*/
    @Value("${checkmail.host}") private String emailHost;
    @Value("${checkmail.user}") private String emailUser;
    @Value("${checkmail.pass}") private String emailPass;

    /** Incoming emails are stored in the receiving folder and archived in the processed folder */
    @Value("${checkmail.receiving}") private String emailReceivingFolder;
    @Value("${checkmail.processed}") private String emailProcessedFolder;

    /** --- Notifications --- */
    @Value("${notifications.enabled}")
    private boolean notificationsEnabled;

    @Value("${slack.notification.line.limit}")
    private int slackLineLimit;

    /** --- Domain Url --- */

    /** The domain and the context path of the application */
    @Value ("${domain.url}") private String url;

    /** The base url of the NYSenate.gov public website */
    @Value ("${nysenate.gov.url:https://www.NYSenate.gov}") private String senSiteUrl;

    /** --- Constructors --- */

    public Environment() {}

    @PostConstruct
    private void init() {
        deployedDateTime = LocalDateTime.now();
        this.baseDir = new File(envDirPath);
        this.stagingDir = new File(stagingDirPath);
        this.archiveDir = new File(archiveDirPath);

        this.scrapedStagingDir = new File(stagingDir, "scraped");

        this.spotcheckAlertGracePeriod = Duration.ofMinutes(rawAlertGracePeriod);
    }

    /** --- Basic Getters/Setters --- */

    public String getSchema() {
        return schema;
    }

    public void setSchema(String schema) {
        this.schema = schema;
    }

    public File getBaseDir() {
        return baseDir;
    }

    public File getStagingDir() {
        return stagingDir;
    }

    public File getArchiveDir() {
        return archiveDir;
    }

    public boolean isElasticIndexing() {
        return elasticIndexing;
    }

    public void setElasticIndexing(boolean elasticIndexing) {
        this.elasticIndexing = elasticIndexing;
    }

    public boolean isProcessingEnabled() {
        return processingEnabled;
    }

    public void setProcessingEnabled(boolean processingEnabled) {
        this.processingEnabled = processingEnabled;
    }

    public boolean isProcessLoggingEnabled() {
        return processLoggingEnabled;
    }

    public void setProcessLoggingEnabled(boolean processLoggingEnabled) {
        this.processLoggingEnabled = processLoggingEnabled;
    }

    public boolean isSobiBatchEnabled() {
        return sobiBatchEnabled;
    }

    public void setSobiBatchEnabled(boolean sobiBatchEnabled) {
        this.sobiBatchEnabled = sobiBatchEnabled;
    }

    public int getSobiBatchSize() {
        return sobiBatchSize;
    }

    public void setSobiBatchSize(int sobiBatchSize) {
        this.sobiBatchSize = sobiBatchSize;
    }

    public String getApiSecret() {
        return apiSecret;
    }

    public boolean isProcessingScheduled() {
        return processingScheduled;
    }

    public void setProcessingScheduled(boolean processingScheduled) {
        this.processingScheduled = processingScheduled;
    }

    public boolean isSpotcheckScheduled() {
        return spotcheckScheduled;
    }

    public void setSpotcheckScheduled(boolean spotcheckScheduled) {
        this.spotcheckScheduled = spotcheckScheduled;
    }

    public boolean isNotificationsEnabled() {
        return notificationsEnabled;
    }

    public String getUrl() {
        return url;
    }

    public void setUrl(String url) {
        this.url = url;
    }

    public int getSlackLineLimit() {
        return slackLineLimit;
    }

    public void setSlackLineLimit(int slackLineLimit) {
        this.slackLineLimit = slackLineLimit;
    }

    public void setNotificationsEnabled(boolean notificationsEnabled) {
        this.notificationsEnabled = notificationsEnabled;
    }

    public void setBaseDir(File baseDir) {
        this.baseDir = baseDir;
    }

    public void setStagingDir(File stagingDir) {
        this.stagingDir = stagingDir;
    }

    public void setArchiveDir(File archiveDir) {
        this.archiveDir = archiveDir;
    }

    public void setApiSecret(String apiSecret) {
        this.apiSecret = apiSecret;
    }

    public String getEmailHost() {
        return emailHost;
    }

    public void setEmailHost(String emailHost) {
        this.emailHost = emailHost;
    }

    public String getEmailUser() {
        return emailUser;
    }

    public void setEmailUser(String emailUser) {
        this.emailUser = emailUser;
    }

    public String getEmailPass() {
        return emailPass;
    }

    public void setEmailPass(String emailPass) {
        this.emailPass = emailPass;
    }

    public String getEmailReceivingFolder() {
        return emailReceivingFolder;
    }

    public void setEmailReceivingFolder(String emailReceivingFolder) {
        this.emailReceivingFolder = emailReceivingFolder;
    }

    public String getEmailProcessedFolder() {
        return emailProcessedFolder;
    }

    public void setEmailProcessedFolder(String emailProcessedFolder) {
        this.emailProcessedFolder = emailProcessedFolder;
    }

    public Duration getSpotcheckAlertGracePeriod() {
        return spotcheckAlertGracePeriod;
    }

    public void setSpotcheckAlertGracePeriod(Duration spotcheckAlertGracePeriod) {
        this.spotcheckAlertGracePeriod = spotcheckAlertGracePeriod;
    }

    public File getScrapedStagingDir() {
        return scrapedStagingDir;
    }

    public void setScrapedStagingDir(File scrapedStagingDir) {
        this.scrapedStagingDir = scrapedStagingDir;
    }

    public String getDefaultAdminName() {
        return defaultAdminName;
    }

    public void setDefaultAdminName(String defaultAdminName) {
        this.defaultAdminName = defaultAdminName;
    }

    public String getDefaultAdminPass() {
        return defaultAdminPass;
    }

    public void setDefaultAdminPass(String defaultAdminPass) {
        this.defaultAdminPass = defaultAdminPass;
    }

    public boolean isBillScrapeQueueEnabled() {
        return billScrapeQueueEnabled;
    }

    public void setBillScrapeQueueEnabled(boolean billScrapeQueueEnabled) {
        this.billScrapeQueueEnabled = billScrapeQueueEnabled;
    }

    public LocalDateTime getDeployedDateTime() {
        return deployedDateTime;
    }

    public boolean getSobiProcessEnabled() {
        return sobiProcessEnabled;
    }

    public String getOpenlegRefApiKey() {
        return openlegRefApiKey;
    }

    public void setOpenlegRefApiKey(String refApiKey) {
        this.openlegRefApiKey = refApiKey;
    }

    public String getOpenlegRefUrl() {
        return openlegRefUrl;
    }

    public void setOpenlegRefUrl(String refUrl) {
        this.openlegRefUrl = refUrl;
    }

    public String getSenSiteUrl() {
        return senSiteUrl;
    }

    public void setSenSiteUrl(String senSiteUrl) {
        this.senSiteUrl = senSiteUrl;
    }

    public boolean isCheckmailEnabled() {
        return checkmailEnabled;
    }

    public void setCheckmailEnabled(boolean checkmailEnabled) {
        this.checkmailEnabled = checkmailEnabled;
    }

    public int getSensiteBillRefQueueSize() {
        return sensiteBillRefQueueSize;
    }

    public void setSensiteBillRefQueueSize(int sensiteBillRefQueueSize) {
        this.sensiteBillRefQueueSize = sensiteBillRefQueueSize;
    }

    public int getSensiteBillDataQueueSize() {
        return sensiteBillDataQueueSize;
    }

    public void setSensiteBillDataQueueSize(int sensiteBillDataQueueSize) {
        this.sensiteBillDataQueueSize = sensiteBillDataQueueSize;
    }
}<|MERGE_RESOLUTION|>--- conflicted
+++ resolved
@@ -93,13 +93,11 @@
     /** Enables periodic checking for email spotcheck references */
     @Value("${spotcheck.checkmail.enabled:true}") private boolean checkmailEnabled;
 
-<<<<<<< HEAD
     /** ---- Openleg Reference ---*/
 
     @Value ("${spotcheck.openleg_ref.api.key}") private String openlegRefApiKey;
 
     @Value ("${spotcheck.openleg_ref.url}") private String openlegRefUrl;
-=======
     
     /** Sets queue sizes for nysenate.gov bill report */
     @Value("${spotcheck.website.bill.ref_queue_size:500}")
@@ -108,7 +106,6 @@
     /** Sets queue sizes for nysenate.gov bill report */
     @Value("${spotcheck.website.bill.data_queue_size:500}")
     private int sensiteBillDataQueueSize;
->>>>>>> a29360e5
 
     /** --- Email Settings --- */
 
