package gov.nysenate.openleg.api.auth;

import gov.nysenate.openleg.api.BaseCtrl;
import gov.nysenate.openleg.api.InvalidRequestParamEx;
import gov.nysenate.openleg.api.response.BaseResponse;
import gov.nysenate.openleg.api.response.SimpleResponse;
import gov.nysenate.openleg.auth.model.ApiUser;
import gov.nysenate.openleg.auth.user.ApiUserService;
import gov.nysenate.openleg.auth.user.ApiUserSubscriptionType;
import org.springframework.beans.factory.annotation.Autowired;
import org.springframework.dao.EmptyResultDataAccessException;
import org.springframework.web.bind.annotation.*;

import java.util.*;

@RestController
@RequestMapping(BaseCtrl.BASE_API_PATH + "/email/subscription")
public class ApiUserEmailSubscriptionCtrl extends BaseCtrl {
    private final ApiUserService apiUserService;

    @Autowired
    public ApiUserEmailSubscriptionCtrl(ApiUserService apiUserService) {
        this.apiUserService = apiUserService;
    }

    /**
     *  Update API User's subscriptions
     *  -------------------------------
     *
     *  Updates the subscriptions of the api user with the given key. The
     *  updated subscriptions are given in 'List<String> body'.
     *
     *  (POST) /api/3/email/subscription/update
     *
     *  Request params: key (string) - The apiKey of the user whose subscriptions are
     *                                  being updated
     *
     *  Request body: body (List<string>) - The list of subscriptions the user wants
     *                                      to be subscribed to.
     */
<<<<<<< HEAD
    @PostMapping(value = "/update")
    public void updateSubscriptions(@RequestParam String key, @RequestBody List<String> body) {
=======
    @RequestMapping(value = "/update", method = RequestMethod.POST)
    public BaseResponse updateSubscriptions(@RequestParam String key, @RequestBody List<String> body) {
>>>>>>> 0d74b3b2
        Set<ApiUserSubscriptionType> subscriptions = new HashSet<>();
        for (String sub : body) {
            subscriptions.add(getEnumParameter("subscriptions", sub, ApiUserSubscriptionType.class));
        }
        apiUserService.setSubscriptions(key, subscriptions);
        return new SimpleResponse(true, "Successfully updated subscriptions", "emailSubscriptions");
    }

    /**
     *  Retrieve API User's current subscriptions
     *  -----------------------------------------
     *
     *  Gets the subscriptions a given api user is currently subscribed for
     *
     *  (GET) /api/3/email/subscription/current
     *
     *  Request params: key (string) - The apiKey of the use whose subscriptions are being accessed
     *
     *  @return List<String> - a list of current user subscriptions
     */
    @GetMapping(value = "/current")
    public List<String> currentSubscriptions(@RequestParam String key) {
        Set<ApiUserSubscriptionType> subs = apiUserService.getUserByKey(key)
                .map(ApiUser::getSubscriptions)
                .orElseThrow(() -> badApiKeyError(key));
        List<String> subStrings = new ArrayList<>();
        for(ApiUserSubscriptionType s: subs) {
            subStrings.add(s.toString());
        }
        return subStrings;
    }

    /**
     *  Update API User's Email
     *  -----------------------
     *
     *  Update the email stored for a given API user to be the new email they provide
     *
     *  (POST) /api/3/email/subscription/updateEmail
     *
     *  Request params: key (string) - The apiKey of the user whose email is being updated
     *
     *  Request body: body (string) - The new email the user would like to use
     */
<<<<<<< HEAD
    @PostMapping(value = "/updateEmail")
    public void updateEmail(@RequestParam String key, @RequestBody String body) {
=======
    @RequestMapping(value = "/updateEmail", method = RequestMethod.POST)
    public BaseResponse updateEmail(@RequestParam String key, @RequestBody String body) {
>>>>>>> 0d74b3b2
        apiUserService.updateEmail(key, body);
        return new SimpleResponse(true, "Successfully update email", "updateEmail");
    }

    /**
     *  Search To Determine Email Existence
     *  -----------------------------------
     *
     *  Determine whether the email an API user wants to use as their new email is already in
     *  the database or not.
     *
     *  (GET) /api/3/email/subscription/emailSearch
     *
     *  Request params: email (string) The new email the API User would like to use; The email
     *                                  we are searching the database for
     *
     * @return List<bool> A list containing one boolean value; True - when the email already exists
     *                                                         False - when the email does not exist
     */
    @GetMapping(value = "/emailSearch")
    public List<Boolean> emailSearch(@RequestParam String email) {
        List<Boolean> bool = List.of(true);
        try {
            apiUserService.getUser(email);
        } catch (EmptyResultDataAccessException ex) {
            bool = List.of(false);
        }
        return bool;
    }

    @GetMapping(value = "/getEmail")
    public BaseResponse getEmail(@RequestParam String key) {
        String requestType = "get-email";
        Optional<ApiUser> user = apiUserService.getUserByKey(key);
        return user.map(apiUser -> new SimpleResponse(true, apiUser.getEmail(), requestType))
                .orElseGet(() -> new SimpleResponse(false, "Not a valid API key!", requestType));
    }

    private static InvalidRequestParamEx badApiKeyError(String key) {
        return new InvalidRequestParamEx(key, "key", "String", "Must be a valid API users key.");
    }
}<|MERGE_RESOLUTION|>--- conflicted
+++ resolved
@@ -16,12 +16,9 @@
 @RestController
 @RequestMapping(BaseCtrl.BASE_API_PATH + "/email/subscription")
 public class ApiUserEmailSubscriptionCtrl extends BaseCtrl {
-    private final ApiUserService apiUserService;
 
     @Autowired
-    public ApiUserEmailSubscriptionCtrl(ApiUserService apiUserService) {
-        this.apiUserService = apiUserService;
-    }
+    protected ApiUserService apiUserService;
 
     /**
      *  Update API User's subscriptions
@@ -38,13 +35,8 @@
      *  Request body: body (List<string>) - The list of subscriptions the user wants
      *                                      to be subscribed to.
      */
-<<<<<<< HEAD
-    @PostMapping(value = "/update")
-    public void updateSubscriptions(@RequestParam String key, @RequestBody List<String> body) {
-=======
     @RequestMapping(value = "/update", method = RequestMethod.POST)
     public BaseResponse updateSubscriptions(@RequestParam String key, @RequestBody List<String> body) {
->>>>>>> 0d74b3b2
         Set<ApiUserSubscriptionType> subscriptions = new HashSet<>();
         for (String sub : body) {
             subscriptions.add(getEnumParameter("subscriptions", sub, ApiUserSubscriptionType.class));
@@ -65,7 +57,7 @@
      *
      *  @return List<String> - a list of current user subscriptions
      */
-    @GetMapping(value = "/current")
+    @RequestMapping(value = "/current", method = RequestMethod.GET)
     public List<String> currentSubscriptions(@RequestParam String key) {
         Set<ApiUserSubscriptionType> subs = apiUserService.getUserByKey(key)
                 .map(ApiUser::getSubscriptions)
@@ -89,13 +81,8 @@
      *
      *  Request body: body (string) - The new email the user would like to use
      */
-<<<<<<< HEAD
-    @PostMapping(value = "/updateEmail")
-    public void updateEmail(@RequestParam String key, @RequestBody String body) {
-=======
     @RequestMapping(value = "/updateEmail", method = RequestMethod.POST)
     public BaseResponse updateEmail(@RequestParam String key, @RequestBody String body) {
->>>>>>> 0d74b3b2
         apiUserService.updateEmail(key, body);
         return new SimpleResponse(true, "Successfully update email", "updateEmail");
     }
@@ -115,7 +102,7 @@
      * @return List<bool> A list containing one boolean value; True - when the email already exists
      *                                                         False - when the email does not exist
      */
-    @GetMapping(value = "/emailSearch")
+    @RequestMapping(value = "/emailSearch", method = RequestMethod.GET)
     public List<Boolean> emailSearch(@RequestParam String email) {
         List<Boolean> bool = List.of(true);
         try {
@@ -126,7 +113,7 @@
         return bool;
     }
 
-    @GetMapping(value = "/getEmail")
+    @RequestMapping(value = "/getEmail", method = RequestMethod.GET)
     public BaseResponse getEmail(@RequestParam String key) {
         String requestType = "get-email";
         Optional<ApiUser> user = apiUserService.getUserByKey(key);
