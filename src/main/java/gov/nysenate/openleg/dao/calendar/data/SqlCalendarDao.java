--- conflicted
+++ resolved
@@ -207,15 +207,7 @@
             // Insert the calendar entries
             for (CalendarSupplementalEntry entry : sup.getSectionEntries().values()) {
                 ImmutableParams entryParams = ImmutableParams.from(getCalSupEntryParams(sup, entry, fragment));
-<<<<<<< HEAD
-                try {
-                    jdbcNamed.update(SqlCalendarQuery.INSERT_CALENDAR_SUP_ENTRY.getSql(schema()), entryParams);
-                } catch (Exception e) {
-                    throw e;
-                }
-=======
-                    jdbcNamed.update(SqlCalendarQuery.INSERT_CALENDAR_SUP_ENTRY.getSql(schema()), entryParams);
->>>>>>> 61bfb0e7
+                jdbcNamed.update(SqlCalendarQuery.INSERT_CALENDAR_SUP_ENTRY.getSql(schema()), entryParams);
             }
         }
     }
