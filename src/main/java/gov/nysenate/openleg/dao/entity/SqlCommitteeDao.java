package gov.nysenate.openleg.dao.entity;

import gov.nysenate.openleg.dao.base.SqlBaseDao;
import gov.nysenate.openleg.model.base.SessionYear;
import gov.nysenate.openleg.model.entity.*;
import gov.nysenate.openleg.service.entity.MemberService;
import gov.nysenate.openleg.util.DateUtils;
import org.apache.commons.lang3.StringUtils;
import org.slf4j.Logger;
import org.slf4j.LoggerFactory;
import org.springframework.beans.factory.annotation.Autowired;
import org.springframework.dao.DataAccessException;
import org.springframework.dao.DuplicateKeyException;
import org.springframework.dao.EmptyResultDataAccessException;
import org.springframework.jdbc.core.RowMapper;
import org.springframework.jdbc.core.namedparam.MapSqlParameterSource;
import org.springframework.stereotype.Repository;

import java.sql.ResultSet;
import java.sql.SQLException;
import java.time.DayOfWeek;
import java.util.Collections;
import java.util.List;

@Repository
public class SqlCommitteeDao extends SqlBaseDao implements CommitteeDao
{
    public static final Logger logger = LoggerFactory.getLogger(SqlCommitteeDao.class);

    @Autowired
    MemberDao memberDao;
    @Autowired
    MemberService memberService;

    /**
     * @inheritDoc
     * */
    @Override
    public Committee getCommittee(CommitteeId committeeId) throws DataAccessException {
        logger.debug("Looking up committee " + committeeId);
        MapSqlParameterSource params = getCommitteeIdParams(committeeId);
        try {
            Committee committee = jdbcNamed.queryForObject(SqlCommitteeQuery.SELECT_COMMITTEE_CURRENT_SQL.getSql(schema()),
                                                           params, new CommitteeRowMapper());
            committee.setMembers(selectCommitteeMembers(committee.getVersionId()));
            return committee;
        }
        catch(Exception e){
            throw new EmptyResultDataAccessException("Could not find committee in db: " + committeeId, 1, e);
        }
    }

    /**
     * @inheritDoc
     * */
    @Override
    public Committee getCommittee(CommitteeVersionId committeeVersionId) {
        logger.debug("Looking up committee " + committeeVersionId);
        MapSqlParameterSource params = getCommitteeVersionIdParams(committeeVersionId);
        Committee committee = jdbcNamed.queryForObject(SqlCommitteeQuery.SELECT_COMMITTEE_AT_DATE_SQL.getSql(schema()),
                params, new CommitteeRowMapper());
        committee.setMembers(selectCommitteeMembers(committee.getVersionId()));
        return committee;
    }

    /**
     * @inheritDoc
     */
    @Override
    public List<Committee> getCommitteeList(Chamber chamber) {
        MapSqlParameterSource params = new MapSqlParameterSource();
        params.addValue("chamber", chamber.asSqlEnum());
        List<Committee> allCommittees = jdbcNamed.query(SqlCommitteeQuery.SELECT_ALL_COMMITTEES.getSql(schema()),
                                                        params, new CommitteeRowMapper());
        for (Committee committee : allCommittees) {
            committee.setMembers(selectCommitteeMembers(committee.getVersionId()));
        }
        return allCommittees;
    }

    /**
     * @inheritDoc
     */
    @Override
    public List<Committee> getCommitteeHistory(CommitteeId committeeId) {
        List<Committee> committeeHistory = selectAllCommitteeVersions(committeeId);
        for (Committee committee : committeeHistory) {
            committee.setMembers(selectCommitteeMembers(committee.getVersionId()));
        }
        Collections.sort(committeeHistory, Committee.BY_DATE);
        return committeeHistory;
    }

    /**
     * @inheritDoc
     */
    @Override
    public void updateCommittee(Committee committee) {
        logger.info("Updating committee " + committee.getChamber() + " " + committee.getName());
        // Try to create a new committee
        if (insertCommittee(committee.getVersionId())) {
            insertCommitteeVersion(committee);
            updateCommitteeCurrentVersion(committee.getVersionId());
        }
        else {  // if that fails perform updates to an existing committee
            try {
                Committee existingCommittee = getCommittee(committee.getVersionId());
                updateExistingCommittee(committee, existingCommittee);
            }
            catch (EmptyResultDataAccessException ex) { // No committee version exists for this session
                // Insert this committee as the first version of the session
                insertCommitteeVersion(committee);
                updateCommitteeCurrentVersion(committee.getVersionId());
            }
        }
    }

    /**
     * @inheritDoc
     */
    @Override
    public void deleteCommittee(CommitteeId committeeId) {
        logger.info("Deleting all records for " + committeeId);
        List<Committee> allCommitteeVersions = selectAllCommitteeVersions(committeeId);
        if (allCommitteeVersions != null) {
            for (Committee committee : allCommitteeVersions) {
                deleteCommitteeVersion(committee.getVersionId());
            }
        }
        MapSqlParameterSource params = getCommitteeIdParams(committeeId);
        jdbcNamed.update(SqlCommitteeQuery.DELETE_COMMITTEE.getSql(schema()),params);
    }

    /** --- Private Methods --- */

    /**
     * Tries to insert a new committee into the database from the given parameter
     * @param committeeVersionId
     * @return true if a new committee was created, false if the committee already exists
     */
    private boolean insertCommittee(CommitteeVersionId committeeVersionId) {
        logger.debug("Creating new committee " + committeeVersionId);
        // Create the committee
        MapSqlParameterSource params = getCommitteeVersionIdParams(committeeVersionId);
        try {
            jdbcNamed.update(SqlCommitteeQuery.INSERT_COMMITTEE.getSql(schema()), params);
            logger.info("Created new committee " + committeeVersionId);
        }
        catch(DuplicateKeyException e) {
            logger.debug("\tCommittee " + committeeVersionId + " already exists");
            return false;
        }
        return true;
    }

    /**
     * Creates a record for a new version of a committee
     * @param committee
     */
    private void insertCommitteeVersion(Committee committee){
        logger.debug("Inserting new version of " + committee.getVersionId());
        MapSqlParameterSource params = getCommitteeVersionParams(committee);
        jdbcNamed.update(SqlCommitteeQuery.INSERT_COMMITTEE_VERSION.getSql(schema()), params);
        insertCommitteeMembers(committee);
    }

    /**
     * Inserts the committee members for a particular version of a committee
     * @param committee
     */
    private void insertCommitteeMembers(Committee committee){
        for (CommitteeMember committeeMember : committee.getMembers()) {
            MapSqlParameterSource params = getCommitteeMemberParams(committeeMember, committee.getVersionId());
            jdbcNamed.update(SqlCommitteeQuery.INSERT_COMMITTEE_MEMBER.getSql(schema()), params);
        }
    }

    /**
     * Gets all committee members for a given committee version
     * @param committeeVersionId
     * @return
     */
    private List<CommitteeMember> selectCommitteeMembers(CommitteeVersionId committeeVersionId) {
        MapSqlParameterSource params = getCommitteeVersionIdParams(committeeVersionId);
        return jdbcNamed.query(SqlCommitteeQuery.SELECT_COMMITTEE_MEMBERS.getSql(schema()),
                               params, new CommitteeMemberRowMapper());
    }

    /**
     * Gets all committee versions fo a given comittee
     * @param committeeId
     * @return
     */
    private List<Committee> selectAllCommitteeVersions(CommitteeId committeeId){
        MapSqlParameterSource params = getCommitteeIdParams(committeeId);
        return jdbcNamed.query(SqlCommitteeQuery.SELECT_ALL_COMMITTEE_VERSIONS.getSql(schema()),
                                            params, new CommitteeRowMapper());
    }

    /**
     * Retrieves the committee version with the next lowest created date from the given committee version
     * @param committeeVersionId
     * @return
     */
    private Committee selectPreviousCommittee(CommitteeVersionId committeeVersionId){
        MapSqlParameterSource params = getCommitteeVersionIdParams(committeeVersionId);
        try {
            Committee previousCommittee =
                jdbcNamed.queryForObject(SqlCommitteeQuery.SELECT_PREVIOUS_COMMITTEE_VERSION.getSql(schema()),
                                         params, new CommitteeRowMapper());
            previousCommittee.setMembers(selectCommitteeMembers(previousCommittee.getVersionId()));
            return previousCommittee;
        }
        catch(EmptyResultDataAccessException e){
            return null;
        }
    }

    /**
     * Retrieves the committee version with the next highest created date from the given committee version
     * @param committeeVersionId
     * @return
     */
    private Committee selectNextCommittee(CommitteeVersionId committeeVersionId){
        MapSqlParameterSource params = getCommitteeVersionIdParams(committeeVersionId);
        Committee nextCommittee = jdbcNamed.queryForObject(SqlCommitteeQuery.SELECT_NEXT_COMMITTEE_VERSION.getSql(schema()),
                params, new CommitteeRowMapper());
        nextCommittee.setMembers(selectCommitteeMembers(nextCommittee.getVersionId()));
        return nextCommittee;
    }

    /**
     * Modifies the record of an existing committee to create a new version of the committee
     * @param committee
     */
    private void updateExistingCommittee(Committee committee, Committee existingCommittee){
        logger.debug("Updating committee " + committee.getChamber() + " " + committee.getName() +
                     " published on " + committee.getPublishedDateTime());

        if (!committee.membersEquals(existingCommittee)) { // if there has been a change in membership
            logger.debug("\tMember discrepancy detected.. creating new version");
            committee.setReformed(existingCommittee.getReformed());
            // replace existing committee if they share the same creation date
            if (committee.getPublishedDateTime().equals(existingCommittee.getPublishedDateTime())) {
                deleteCommitteeVersion(existingCommittee.getVersionId());
                Committee previousCommittee = selectPreviousCommittee(existingCommittee.getVersionId());
                if (previousCommittee!=null && committee.membersEquals(previousCommittee)) {
                // Merge with previous committee if same membership
                    mergeCommittees(previousCommittee, committee);
                    committee = previousCommittee;
                }
                else { // Create a new version of the committee
                    insertCommitteeVersion(committee);
                }
            }
            else { // Create a new version of the committee and update reformed for existing committee
                insertCommitteeVersion(committee);
                existingCommittee.setReformed(committee.getPublishedDateTime());
                updateCommitteeReformed(existingCommittee);
            }

            if (committee.isCurrent()) { // Update references
                updateCommitteeCurrentVersion(committee.getVersionId());
            }
            else {
                Committee nextCommittee = selectNextCommittee(committee.getVersionId());
                if (committee.membersEquals(nextCommittee)) { //  Merge with next committee if same membership
                    mergeCommittees(committee, nextCommittee);
                }
                else {
                    committee.setReformed(nextCommittee.getPublishedDateTime());
                    updateCommitteeReformed(committee);
                }
            }
        }
        // If there has been a change in meeting protocol
        else if (!committee.meetingEquals(existingCommittee)) {
            logger.debug("\tMeeting discrepancy detected.. updating version");
            // Update the meeting information for the existing version
            existingCommittee.updateMeetingInfo(committee);
            updateCommitteeMeetingInfo(existingCommittee);
        }
        else {
            logger.debug("\tNo changes detected, no updates performed");
        }

    }

    /**
     * Modifies the record of a given committee version update data relating to meetings
     * @param committee
     */
    private void updateCommitteeMeetingInfo(Committee committee){
        MapSqlParameterSource params = getCommitteeVersionParams(committee);
        jdbcNamed.update(SqlCommitteeQuery.UPDATE_COMMITTEE_MEETING_INFO.getSql(schema()), params);
    }

    /**
     * Sets the reformed date for a given commitee version
     * @param committee
     */
    private void updateCommitteeReformed(Committee committee){
        logger.debug("updating reformed date for" + committee.getVersionId() + " to " + committee.getReformed());
        MapSqlParameterSource params = getCommitteeVersionIdParams(committee.getVersionId());
        params.addValue("reformed", DateUtils.toDate(committee.getReformed()));
        jdbcNamed.update(SqlCommitteeQuery.UPDATE_COMMITTEE_VERSION_REFORMED.getSql(schema()), params);
    }

    /**
     * Updates the current version of a committee record to the version specified by the given committee
     * @param committeeVersionId
     */
    private void updateCommitteeCurrentVersion(CommitteeVersionId committeeVersionId) {
        logger.debug("updating current version of " + committeeVersionId);
        MapSqlParameterSource params = getCommitteeVersionIdParams(committeeVersionId);
        jdbcNamed.update(SqlCommitteeQuery.UPDATE_COMMITTEE_CURRENT_VERSION.getSql(schema()), params);
    }

    /**
     * Given two committees, merges records for the second committee into the first creating a single version record
     * @param first
     * @param second
     */
    private void mergeCommittees(Committee first, Committee second) {
        first.updateMeetingInfo(second);
        first.setReformed(second.getReformed());
        deleteCommitteeVersion(second.getVersionId());
        updateCommitteeReformed(first);
        if(second.isCurrent()){
            updateCommitteeCurrentVersion(first.getVersionId());
        }
    }

    /**
     * Removes the all entries for a given committee version
     * @param committeeVersionId
     */
    private void deleteCommitteeVersion(CommitteeVersionId committeeVersionId) {
        deleteCommitteeMembers(committeeVersionId);
        MapSqlParameterSource params = getCommitteeVersionIdParams(committeeVersionId);
        jdbcNamed.update(SqlCommitteeQuery.DELETE_COMMITTEE_VERSION.getSql(schema()), params);
    }

    /**
     * Removes all committee member records for a given committee version
     * @param committeeVersionId
     */
    private void deleteCommitteeMembers(CommitteeVersionId committeeVersionId) {
        MapSqlParameterSource params = getCommitteeVersionIdParams(committeeVersionId);
        jdbcNamed.update(SqlCommitteeQuery.DELETE_COMMITTEE_MEMBERS.getSql(schema()), params);
    }

    /** --- Row Mappers --- */

    private static class CommitteeRowMapper implements RowMapper<Committee>
    {
        @Override
        public Committee mapRow(ResultSet rs, int i) throws SQLException {
            Committee committee = new Committee();
            committee.setName(rs.getString("committee_name"));
            committee.setChamber(Chamber.getValue(rs.getString("chamber")));
            committee.setPublishedDateTime(getLocalDateTimeFromRs(rs, "created"));
            committee.setReformed(getLocalDateTimeFromRs(rs, "reformed"));
            committee.setLocation(rs.getString("location"));
<<<<<<< HEAD
            committee.setMeetDay(StringUtils.isNotEmpty(rs.getString("meetday")) ? DayOfWeek.valueOf(rs.getString("meetday").toUpperCase()) : null);
=======
            committee.setMeetDay(StringUtils.isNotEmpty(rs.getString("meetday"))
                ? DayOfWeek.valueOf(rs.getString("meetday").toUpperCase()) : null);
>>>>>>> 54087009
            committee.setMeetTime(rs.getTime("meettime") != null ? rs.getTime("meettime").toLocalTime() : null);
            committee.setMeetAltWeek(rs.getBoolean("meetaltweek"));
            committee.setMeetAltWeekText(rs.getString("meetaltweektext"));
            committee.setSession(getSessionYearFromRs(rs, "session_year"));
            return committee;
        }
    }

    private class CommitteeMemberRowMapper implements RowMapper<CommitteeMember>
    {
        @Override
        public CommitteeMember mapRow(ResultSet rs, int i) throws SQLException {
            CommitteeMember committeeMember = new CommitteeMember();
            committeeMember.setSequenceNo(rs.getInt("sequence_no"));
            int sessionMemberId = rs.getInt("session_member_id");
            try {
                committeeMember.setMember(memberService.getMemberBySessionId(sessionMemberId));
            }
            catch (MemberNotFoundEx memberNotFoundEx) {
                logger.error(String.valueOf(memberNotFoundEx));
            }
            committeeMember.setTitle(CommitteeMemberTitle.valueOfSqlEnum(rs.getString("title")));
            committeeMember.setMajority(rs.getBoolean("majority"));
            return committeeMember;
        }
    }

    /** --- Param Source Methods --- */

    private MapSqlParameterSource getCommitteeIdParams(CommitteeId cid) {
        MapSqlParameterSource params = new MapSqlParameterSource();
        params.addValue("committeeName", cid.getName());
        params.addValue("chamber", cid.getChamber().asSqlEnum());
        return params;
    }

    private MapSqlParameterSource getCommitteeVersionIdParams(CommitteeVersionId cvid) {
        MapSqlParameterSource params = getCommitteeIdParams(cvid);
        params.addValue("sessionYear", cvid.getSession().getYear());
        params.addValue("referenceDate", DateUtils.toDate(cvid.getReferenceDate()));
        return params;
    }

    private MapSqlParameterSource getCommitteeVersionParams(Committee committee) {
        MapSqlParameterSource params = getCommitteeVersionIdParams(committee.getVersionId());
        params.addValue("location", committee.getLocation());
        params.addValue("meetday", committee.getMeetDay() != null ? committee.getMeetDay().toString() : null);
        params.addValue("meettime", DateUtils.toTime(committee.getMeetTime()));
        params.addValue("meetaltweek", committee.isMeetAltWeek());
        params.addValue("meetaltweektext", committee.getMeetAltWeekText());
        return params;
    }

    private MapSqlParameterSource getCommitteeMemberParams(CommitteeMember committeeMember, CommitteeVersionId cvid) {
        MapSqlParameterSource params = getCommitteeVersionIdParams(cvid);
        params.addValue("session_member_id", committeeMember.getMember().getSessionMemberId());
        params.addValue("sequence_no", committeeMember.getSequenceNo());
        params.addValue("title", committeeMember.getTitle().asSqlEnum());
        params.addValue("majority", committeeMember.isMajority());
        return params;
    }
}<|MERGE_RESOLUTION|>--- conflicted
+++ resolved
@@ -362,12 +362,8 @@
             committee.setPublishedDateTime(getLocalDateTimeFromRs(rs, "created"));
             committee.setReformed(getLocalDateTimeFromRs(rs, "reformed"));
             committee.setLocation(rs.getString("location"));
-<<<<<<< HEAD
-            committee.setMeetDay(StringUtils.isNotEmpty(rs.getString("meetday")) ? DayOfWeek.valueOf(rs.getString("meetday").toUpperCase()) : null);
-=======
             committee.setMeetDay(StringUtils.isNotEmpty(rs.getString("meetday"))
                 ? DayOfWeek.valueOf(rs.getString("meetday").toUpperCase()) : null);
->>>>>>> 54087009
             committee.setMeetTime(rs.getTime("meettime") != null ? rs.getTime("meettime").toLocalTime() : null);
             committee.setMeetAltWeek(rs.getBoolean("meetaltweek"));
             committee.setMeetAltWeekText(rs.getString("meetaltweektext"));
