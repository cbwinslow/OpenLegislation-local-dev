package gov.nysenate.openleg.dao.bill.data;

import com.google.common.collect.MapDifference;
import com.google.common.collect.Maps;
import com.google.common.collect.Range;
import gov.nysenate.openleg.dao.base.*;
import gov.nysenate.openleg.dao.common.BillVoteRowHandler;
import gov.nysenate.openleg.model.agenda.AgendaId;
import gov.nysenate.openleg.model.agenda.CommitteeAgendaId;
import gov.nysenate.openleg.model.base.PublishStatus;
import gov.nysenate.openleg.model.base.SessionYear;
import gov.nysenate.openleg.model.base.Version;
import gov.nysenate.openleg.model.bill.*;
import gov.nysenate.openleg.model.calendar.CalendarId;
import gov.nysenate.openleg.model.entity.*;
import gov.nysenate.openleg.model.sourcefiles.sobi.SobiFragment;
import gov.nysenate.openleg.service.bill.data.ApprovalDataService;
import gov.nysenate.openleg.service.bill.data.ApprovalNotFoundException;
import gov.nysenate.openleg.service.bill.data.VetoDataService;
import gov.nysenate.openleg.service.bill.data.VetoNotFoundException;
import gov.nysenate.openleg.service.entity.member.data.MemberService;
import org.slf4j.Logger;
import org.slf4j.LoggerFactory;
import org.springframework.beans.factory.annotation.Autowired;
import org.springframework.dao.DataAccessException;
import org.springframework.dao.EmptyResultDataAccessException;
import org.springframework.jdbc.core.RowCallbackHandler;
import org.springframework.jdbc.core.RowMapper;
import org.springframework.jdbc.core.namedparam.MapSqlParameterSource;
import org.springframework.jdbc.core.namedparam.SqlParameterSource;
import org.springframework.stereotype.Repository;

import java.sql.ResultSet;
import java.sql.SQLException;
import java.time.LocalDate;
import java.time.LocalDateTime;
import java.util.*;
import java.util.stream.Collectors;

import static gov.nysenate.openleg.dao.bill.data.SqlBillQuery.*;
import static gov.nysenate.openleg.util.CollectionUtils.difference;
import static gov.nysenate.openleg.util.DateUtils.toDate;

@Repository
public class SqlBillDao extends SqlBaseDao implements BillDao {
    private static final Logger logger = LoggerFactory.getLogger(SqlBillDao.class);

    @Autowired
    private MemberService memberService;
    @Autowired
    private VetoDataService vetoDataService;
    @Autowired
    private ApprovalDataService approvalDataService;

    /* --- Implemented Methods --- */

    /**
     * {@inheritDoc}
     */
    @Override
    public Bill getBill(BillId billId, boolean htmlText) {
        logger.trace("Fetching Bill {} from database...", billId);
        final ImmutableParams baseParams = getBaseParams(billId);
        // Retrieve base Bill object
        Bill bill = getBaseBill(baseParams);
        // Fetch the amendments
        List<BillAmendment> billAmendments = getBillAmendments(baseParams, htmlText);
        for (BillAmendment amendment : billAmendments) {
            final ImmutableParams amendParams = baseParams.add(
<<<<<<< HEAD
                    new MapSqlParameterSource("version", amendment.getVersion().getValue()));
=======
                new MapSqlParameterSource("version", amendment.getVersion().toString()));
>>>>>>> 1b87fcaf
            // Fetch all the same as bill ids
            amendment.setSameAs(getSameAsBills(amendParams));
            // Get the cosponsors for the amendment
            amendment.setCoSponsors(getCoSponsors(amendParams));
            // Get the multi-sponsors for the amendment
            amendment.setMultiSponsors(getMultiSponsors(amendParams));
            // Get the votes
            amendment.setVotesMap(getBillVotes(amendParams));
        }
        // Set the amendments
        bill.addAmendments(billAmendments);
        // Set the publish status for each amendment
        bill.setPublishStatuses(getBillAmendPublishStatuses(baseParams));
        // Get the sponsor
        bill.setSponsor(getBillSponsor(baseParams));
        // Get any additional sponsors
        bill.setAdditionalSponsors(getAdditionalSponsors(baseParams));
        // Get the milestones
        bill.setMilestones(getBillMilestones(baseParams));
        // Get the actions
        bill.setActions(getBillActions(baseParams));
        // Get direct prev bill version ids
        bill.setDirectPreviousVersion(getDirectPrevVersion(baseParams));
        // Get the prev bill version ids
        bill.setAllPreviousVersions(getAllPreviousVersions(baseParams));
        // Get the associated bill committees
        bill.setPastCommittees(getBillCommittees(baseParams));
        // Get the associated veto memos
        bill.setVetoMessages(getBillVetoMessages(bill.getBaseBillId()));
        // Get the approval message
        bill.setApprovalMessage(getBillApprovalMessage(bill.getBaseBillId()));
        // Get the associated committee agendas
        bill.setCommitteeAgendas(getCommitteeAgendas(baseParams));
        // Get the associated calendars
        bill.setCalendars(getCalendars(baseParams));
        // Bill has been fully constructed
        return bill;
    }

    /**
     * {@inheritDoc}
     */
    @Override
    public BillInfo getBillInfo(BillId billId) throws DataAccessException {
        logger.trace("Fetching BillInfo {} from database...", billId);
        final ImmutableParams baseParams = getBaseParams(billId);
        // Retrieve base bill object
        Bill bill = getBaseBill(baseParams);
        bill.setSponsor(getBillSponsor(baseParams));
        bill.setMilestones(getBillMilestones(baseParams));
        bill.setActions(getBillActions(baseParams));
        return bill.getBillInfo();
    }

    /**
     * {@inheritDoc}
     */
    @Override
    public void applyText(Bill strippedBill, boolean htmlText) throws DataAccessException {
        if (strippedBill == null) {
            throw new IllegalArgumentException("Cannot apply bill text on a null bill");
        }
        MapSqlParameterSource billParams = new MapSqlParameterSource();
        addBillIdParams(strippedBill, billParams);
<<<<<<< HEAD
        final SqlBillQuery query = htmlText ? SELECT_BILL_TEXT_HTML : SELECT_BILL_TEXT;
        jdbcNamed.query(query.getSql(schema()), billParams, (ResultSet rs) -> {
=======
        jdbcNamed.query(SqlBillQuery.SELECT_BILL_TEXT.getSql(schema()), billParams, (ResultSet rs) -> {
>>>>>>> 1b87fcaf
            BillAmendment ba = strippedBill.getAmendment(Version.of(rs.getString("bill_amend_version")));
            ba.setMemo(rs.getString("sponsor_memo"));
            if (htmlText) {
                ba.setFullTextHtml(rs.getString("full_text_html"));
            } else {
                ba.setFullText(rs.getString("full_text"));
            }
        });
    }

    /**
     * {@inheritDoc}
     * <p>
     * Updates information for an existing bill or creates new records if the bill is new.
     * Due to the normalized nature of the database it takes several queries to update all
     * the relevant pieces of data contained within the Bill object. The sobiFragment
     * reference is used to keep track of changes to the bill.
     */
    @Override
    public void updateBill(Bill bill, SobiFragment sobiFragment) {
        logger.trace("Updating Bill {} in database...", bill);
        // Update the bill record
        final ImmutableParams billParams = ImmutableParams.from(getBillParams(bill, sobiFragment));
        if (jdbcNamed.update(SqlBillQuery.UPDATE_BILL.getSql(schema()), billParams) == 0) {
            jdbcNamed.update(SqlBillQuery.INSERT_BILL.getSql(schema()), billParams);
        }
        // Update the bill amendments
        for (BillAmendment amendment : bill.getAmendmentList()) {
            final ImmutableParams amendParams = ImmutableParams.from(getBillAmendmentParams(amendment, sobiFragment));
            if (jdbcNamed.update(SqlBillQuery.UPDATE_BILL_AMENDMENT.getSql(schema()), amendParams) == 0) {
                jdbcNamed.update(SqlBillQuery.INSERT_BILL_AMENDMENT.getSql(schema()), amendParams);
            }
            // Update the same as bills
            updateBillSameAs(amendment, sobiFragment, amendParams);
            // Update the co-sponsors list
            updateBillCosponsor(amendment, sobiFragment, amendParams);
            // Update the multi-sponsors list
            updateBillMultiSponsor(amendment, sobiFragment, amendParams);
            // Update votes
            updateBillVotes(amendment, sobiFragment, amendParams);
        }
        // Update the publish statuses of the amendments
        updateBillAmendPublishStatus(bill, sobiFragment, billParams);
        // Update the sponsor
        updateBillSponsor(bill, sobiFragment, billParams);
        // Update the milestones
        updateBillMilestones(bill, sobiFragment, billParams);
        // Determine which actions need to be inserted/deleted. Individual actions are never updated.
        updateActions(bill, sobiFragment, billParams);
        // Determine if the previous versions have changed and insert accordingly.
        updatePreviousBillVersion(bill, sobiFragment, billParams);
        // Update associated committees
        updateBillCommittees(bill, sobiFragment, billParams);
        // Update veto messages
        updateVetoMessages(bill, sobiFragment);
        // Update approval message
        updateApprovalMessage(bill, sobiFragment);
    }

    /**
     * {@inheritDoc}
     */
    @Override
    public List<BaseBillId> getBillIds(SessionYear sessionYear, LimitOffset limOff, SortOrder billIdSort) throws DataAccessException {
        ImmutableParams params = ImmutableParams.from(new MapSqlParameterSource("sessionYear", sessionYear.getYear()));
        OrderBy orderBy = new OrderBy("bill_print_no", billIdSort, "bill_session_year", billIdSort);
        return jdbcNamed.query(SqlBillQuery.SELECT_BILL_IDS_BY_SESSION.getSql(schema(), orderBy, limOff), params, (rs, row) ->
                new BaseBillId(rs.getString("bill_print_no"), rs.getInt("bill_session_year")));
    }

    /**
     * {@inheritDoc}
     */
    @Override
    public int getBillCount() throws DataAccessException {
        return jdbc.queryForObject(SqlBillQuery.SELECT_COUNT_ALL_BILLS.getSql(schema()), (rs, row) -> rs.getInt("total"));
    }

    /**
     * {@inheritDoc}
     */
    @Override
    public int getBillCount(SessionYear sessionYear) throws DataAccessException {
        ImmutableParams params = ImmutableParams.from(new MapSqlParameterSource("sessionYear", sessionYear.getYear()));
        return jdbcNamed.queryForObject(SqlBillQuery.SELECT_COUNT_ALL_BILLS_IN_SESSION.getSql(schema()), params,
                (rs, row) -> rs.getInt("total"));
    }

    /**
     * {@inheritDoc}
     */
    @Override
    public String getAlternateBillPdfUrl(BillId billId) {
        SqlParameterSource params = getBillIdParams(billId);
        return jdbcNamed.queryForObject(SqlBillQuery.SELECT_ALTERNATE_PDF_URL.getSql(schema()), params,
                (rs, row) -> rs.getString("url_path"));
    }

    /**
     * {@inheritDoc}
     */
    @Override
    public Range<SessionYear> activeSessionRange() {
        if (getBillCount() == 0) {
            throw new EmptyResultDataAccessException("No active session range since there are " +
                    "no bills in the database!", 1);
        }
        return jdbc.queryForObject(SqlBillQuery.ACTIVE_SESSION_YEARS.getSql(schema()), (rs, row) ->
                Range.closed(SessionYear.of(rs.getInt("min")), SessionYear.of(rs.getInt("max")))
        );
    }

    /** --- Methods --- */

    /**
     * Get the base bill instance for the base bill id in the params.
     */
    public Bill getBaseBill(ImmutableParams baseParams) {
        return jdbcNamed.queryForObject(SqlBillQuery.SELECT_BILL.getSql(schema()), baseParams, new BillRowMapper());
    }

    /**
     * Get a list of all the bill actions for the base bill id in the params.
     */
    public List<BillAction> getBillActions(ImmutableParams baseParams) {
        OrderBy orderBy = new OrderBy("sequence_no", SortOrder.ASC);
        LimitOffset limOff = LimitOffset.ALL;
        return jdbcNamed.query(SqlBillQuery.SELECT_BILL_ACTIONS.getSql(schema(), orderBy, limOff), baseParams, new BillActionRowMapper());
    }

    /**
     * Get previous session year bill id for the base bill id in the params.
     */
    public BillId getDirectPrevVersion(ImmutableParams baseParams) {
        List<BillId> billIds =jdbcNamed.query(SqlBillQuery.SELECT_BILL_PREVIOUS_VERSIONS.getSql(schema(), new OrderBy("bill_session_year", SortOrder.DESC)),
                             baseParams,new BillPreviousVersionRowMapper());
        if (billIds.size() == 0) {
            return null;
        }
        return billIds.get(0);
    }

    /**
     * Get all previous session year bill ids recursively for the base bill id in the params.
     */
    public Set<BillId> getAllPreviousVersions(ImmutableParams baseParams) {
        OrderBy orderBy = new OrderBy("prev_bill_session_year", SortOrder.DESC);
        return new TreeSet<>(jdbcNamed.query(
                SqlBillQuery.SELECT_ALL_BILL_PREVIOUS_VERSIONS.getSql(schema(), orderBy, LimitOffset.ALL), baseParams,
                new BillPreviousVersionRowMapper()));
    }

    /**
     * Get a set of the committee ids which represent the committees the bill was previously referred to.
     */
    public TreeSet<CommitteeVersionId> getBillCommittees(ImmutableParams baseParams) {
        return new TreeSet<>(jdbcNamed.query(SqlBillQuery.SELECT_BILL_COMMITTEES.getSql(schema()), baseParams, new BillCommitteeRowMapper()));
    }

    /**
     * Get the same as bill ids for the bill id in the params.
     */
    public Set<BillId> getSameAsBills(ImmutableParams amendParams) {
        return new HashSet<>(jdbcNamed.query(SqlBillQuery.SELECT_BILL_SAME_AS.getSql(schema()), amendParams, new BillSameAsRowMapper()));
    }

    /**
     * Get the bill sponsor for the bill id in the params. Return null if the sponsor has not been set yet.
     */
    public BillSponsor getBillSponsor(ImmutableParams baseParams) {
        try {
            return jdbcNamed.queryForObject(
                    SqlBillQuery.SELECT_BILL_SPONSOR.getSql(schema()), baseParams, new BillSponsorRowMapper(memberService));
        } catch (EmptyResultDataAccessException ex) {
            return null;
        }
    }

    /**
     * Get any additional sponsors that were manually entered into the database.
     */
    public List<SessionMember> getAdditionalSponsors(ImmutableParams baseParams) {
        try {
            OrderBy orderBy = new OrderBy("sequence_no", SortOrder.ASC);
            return jdbcNamed.query(SqlBillQuery.SELECT_ADDTL_BILL_SPONSORS.getSql(schema(), orderBy, LimitOffset.ALL),
                    baseParams, new BillMemberRowMapper(memberService));
        } catch (EmptyResultDataAccessException ex) {
            return new ArrayList<>();
        }
    }

    /**
     * Get the bill's milestone list.
     */
    public LinkedList<BillStatus> getBillMilestones(ImmutableParams baseParams) {
        OrderBy orderBy = new OrderBy("rank", SortOrder.ASC);
        return new LinkedList<>(jdbcNamed.query(SqlBillQuery.GET_BILL_MILESTONES.getSql(schema(), orderBy, LimitOffset.ALL), baseParams,
                (rs, rowNum) -> {
                    BillStatus status = new BillStatus(BillStatusType.valueOf(rs.getString("status")), getLocalDateFromRs(rs, "date"));
                    status.setActionSequenceNo(rs.getInt("action_sequence_no"));
                    status.setCommitteeId(getCommitteeIdFromRs(rs));
                    status.setCalendarNo((rs.getInt("cal_no") != 0) ? rs.getInt("cal_no") : null);
                    return status;
                }));
    }

    /**
     * Fetch the collection of bill amendment references for the base bill id in the params.
     */
    public List<BillAmendment> getBillAmendments(ImmutableParams baseParams, boolean htmlText) {
        final SqlBillQuery query = htmlText ? SELECT_BILL_AMENDMENTS_HTML : SELECT_BILL_AMENDMENTS;
        return jdbcNamed.query(query.getSql(schema()), baseParams, new BillAmendmentRowMapper(htmlText));
    }

    /**
     * Get a map of the publish statuses for each amendment version.
     */
    public EnumMap<Version, PublishStatus> getBillAmendPublishStatuses(ImmutableParams baseParams) {
        BillAmendPublishStatusHandler handler = new BillAmendPublishStatusHandler();
        jdbcNamed.query(SqlBillQuery.SELECT_BILL_AMEND_PUBLISH_STATUSES.getSql(schema()), baseParams, handler);
        return handler.getPublishStatusMap();
    }

    /**
     * Get the co sponsors listing for the bill id in the params.
     */
    public List<SessionMember> getCoSponsors(ImmutableParams amendParams) {
        return jdbcNamed.query(SqlBillQuery.SELECT_BILL_COSPONSORS.getSql(schema()), amendParams, new BillMemberRowMapper(memberService));
    }

    /**
     * Get the multi sponsors listing for the bill id in the params.
     */
    public List<SessionMember> getMultiSponsors(ImmutableParams amendParams) {
        return jdbcNamed.query(SqlBillQuery.SELECT_BILL_MULTISPONSORS.getSql(schema()), amendParams, new BillMemberRowMapper(memberService));
    }

    /**
     * Get the votes for the bill id in the params.
     */
    public List<BillVote> getBillVotes(ImmutableParams baseParams) {
        BillVoteRowHandler voteHandler = new BillVoteRowHandler(memberService);
        jdbcNamed.query(SqlBillQuery.SELECT_BILL_VOTES.getSql(schema()), baseParams, voteHandler);
        return voteHandler.getBillVotes();
    }

    /**
     * Get veto memos for the bill
     */
    public Map<VetoId, VetoMessage> getBillVetoMessages(BaseBillId baseBillId) {
        try {
            return vetoDataService.getBillVetoes(baseBillId);
        } catch (VetoNotFoundException ex) {
            return new HashMap<>();
        }
    }

    public ApprovalMessage getBillApprovalMessage(BaseBillId baseBillId) {
        try {
            return approvalDataService.getApprovalMessage(baseBillId);
        } catch (ApprovalNotFoundException ex) {
            return null;
        }
    }

    /**
     * Get a list of the associated committee agenda ids.
     */
    public List<CommitteeAgendaId> getCommitteeAgendas(ImmutableParams baseParams) {
        OrderBy orderBy = new OrderBy("aic.meeting_date_time", SortOrder.ASC);
        return jdbcNamed.query(SqlBillQuery.SELECT_COMM_AGENDA_IDS.getSql(schema(), orderBy, LimitOffset.ALL), baseParams,
                (rs, rowNum) ->
                        new CommitteeAgendaId(new AgendaId(rs.getInt("agenda_no"), rs.getInt("year")),
                                new CommitteeId(Chamber.SENATE, rs.getString("committee_name")))
        );
    }

    /**
     * Get a list of the associated calendar ids.
     */
    public List<CalendarId> getCalendars(ImmutableParams baseParams) {
        OrderBy orderBy = new OrderBy("cs.calendar_year", SortOrder.ASC, "cs.calendar_no", SortOrder.ASC);
        return jdbcNamed.query(SqlBillQuery.SELECT_CALENDAR_IDS.getSql(schema(), orderBy, LimitOffset.ALL), baseParams,
                (rs, rowNum) -> {
                    return new CalendarId(rs.getInt("calendar_no"), rs.getInt("calendar_year"));
                });
    }

    /**
     * Updates the bill's same as set.
     */
    protected void updateBillSameAs(BillAmendment amendment, SobiFragment sobiFragment, ImmutableParams amendParams) {
        Set<BillId> existingSameAs = getSameAsBills(amendParams);
        if (!existingSameAs.equals(amendment.getSameAs())) {
            Set<BillId> newSameAs = new HashSet<>(amendment.getSameAs());
            newSameAs.removeAll(existingSameAs);             // New same as bill ids to insert
            existingSameAs.removeAll(amendment.getSameAs()); // Old same as bill ids to delete
            existingSameAs.forEach(billId -> {
                ImmutableParams sameAsParams = ImmutableParams.from(getBillSameAsParams(amendment, billId, sobiFragment));
                jdbcNamed.update(SqlBillQuery.DELETE_SAME_AS.getSql(schema()), sameAsParams);
            });
            newSameAs.forEach(billId -> {
                ImmutableParams sameAsParams = ImmutableParams.from(getBillSameAsParams(amendment, billId, sobiFragment));
                jdbcNamed.update(SqlBillQuery.INSERT_BILL_SAME_AS.getSql(schema()), sameAsParams);
            });
        }
    }

    /**
     * Updates the bill's action list into the database.
     */
    protected void updateActions(Bill bill, SobiFragment sobiFragment, ImmutableParams billParams) {
        List<BillAction> existingBillActions = getBillActions(billParams);
        List<BillAction> newBillActions = new ArrayList<>(bill.getActions());
        newBillActions.removeAll(existingBillActions);    // New actions to insert
        existingBillActions.removeAll(bill.getActions()); // Old actions to delete
        // Delete actions that are not in the updated list
        for (BillAction action : existingBillActions) {
            MapSqlParameterSource actionParams = getBillActionParams(action, sobiFragment);
            jdbcNamed.update(SqlBillQuery.DELETE_BILL_ACTION.getSql(schema()), actionParams);
        }
        // Insert all new actions
        for (BillAction action : newBillActions) {
            MapSqlParameterSource actionParams = getBillActionParams(action, sobiFragment);
            jdbcNamed.update(SqlBillQuery.INSERT_BILL_ACTION.getSql(schema()), actionParams);
        }
    }

    /**
     * Update the bill's previous version.
     */
    protected void updatePreviousBillVersion(Bill bill, SobiFragment sobiFragment, ImmutableParams billParams) {
        if (bill.getDirectPreviousVersion() == null) {
            jdbcNamed.update(SqlBillQuery.DELETE_BILL_PREVIOUS_VERSION.getSql(schema()), billParams);
        }
        else {
            MapSqlParameterSource params = getBillPrevVersionParams(bill, sobiFragment);
            if (jdbcNamed.update(SqlBillQuery.UPDATE_BILL_PREVIOUS_VERSION.getSql(schema()), params) == 0) {
                jdbcNamed.update(SqlBillQuery.INSERT_BILL_PREVIOUS_VERSION.getSql(schema()), params);
            }
        }
        // Update the bill object to include any indirect previous versions resulting from the new prev version
        bill.setAllPreviousVersions(getAllPreviousVersions(billParams));
    }

    /**
     * Update the bill's previous committee set.
     */
    protected void updateBillCommittees(Bill bill, SobiFragment sobiFragment, ImmutableParams billParams) {
        Set<CommitteeVersionId> existingComms = getBillCommittees(billParams);
        if (!existingComms.equals(bill.getPastCommittees())) {
            Set<CommitteeVersionId> newComms = new HashSet<>(bill.getPastCommittees());
            newComms.removeAll(existingComms);                 // New committees to insert
            existingComms.removeAll(bill.getPastCommittees()); // Old committees to delete
            existingComms.forEach(cvid -> {
                ImmutableParams commParams = ImmutableParams.from(getBillCommitteeParams(bill, cvid, sobiFragment));
                jdbcNamed.update(SqlBillQuery.DELETE_BILL_COMMITTEE.getSql(schema()), commParams);
            });
            newComms.forEach(cvid -> {
                ImmutableParams commParams = ImmutableParams.from(getBillCommitteeParams(bill, cvid, sobiFragment));
                jdbcNamed.update(SqlBillQuery.INSERT_BILL_COMMITTEE.getSql(schema()), commParams);
            });
        }
    }

    /**
     * Update any veto messages through the veto data service
     */
    protected void updateVetoMessages(Bill bill, SobiFragment sobiFragment) {
        vetoDataService.deleteBillVetoes(bill.getBaseBillId());
        for (VetoMessage vetoMessage : bill.getVetoMessages().values()) {
            vetoDataService.updateVetoMessage(vetoMessage, sobiFragment);
        }
    }

    protected void updateApprovalMessage(Bill bill, SobiFragment sobiFragment) {
        approvalDataService.deleteApprovalMessage(bill.getBaseBillId());
        if (bill.getApprovalMessage() != null) {
            approvalDataService.updateApprovalMessage(bill.getApprovalMessage(), sobiFragment);
        }
    }

    /**
     * Update the bill's sponsor information.
     */
    protected void updateBillSponsor(Bill bill, SobiFragment sobiFragment, ImmutableParams billParams) {
        if (bill.getSponsor() != null) {
            MapSqlParameterSource params = getBillSponsorParams(bill, sobiFragment);
            if (jdbcNamed.update(SqlBillQuery.UPDATE_BILL_SPONSOR.getSql(schema()), params) == 0) {
                jdbcNamed.update(SqlBillQuery.INSERT_BILL_SPONSOR.getSql(schema()), params);
            }
        } else {
            jdbcNamed.update(SqlBillQuery.DELETE_BILL_SPONSOR.getSql(schema()), billParams);
        }
    }

    /**
     * Update the bill milestones list.
     */
    protected void updateBillMilestones(Bill bill, SobiFragment sobiFragment, ImmutableParams billParams) {
        List<BillStatus> existingMilestones = getBillMilestones(billParams);
        List<BillStatus> newMilestones = bill.getMilestones();
        // If old list is not the same as the new list, wipe the old and insert the new. We won't
        // need to keep track of updates for this, so no reason to be precise like cosponsors for example.
        if (!existingMilestones.equals(newMilestones)) {
            jdbcNamed.update(SqlBillQuery.DELETE_BILL_MILESTONES.getSql(schema()), billParams);
            int rank = 1;
            for (BillStatus status : newMilestones) {
                jdbcNamed.update(SqlBillQuery.INSERT_BILL_MILESTONE.getSql(schema()),
                        getMilestoneParams(bill, status, rank++, sobiFragment));
            }
        }
    }

    /**
     * Update the bill's amendment publish statuses.
     */
    protected void updateBillAmendPublishStatus(Bill bill, SobiFragment sobiFragment, ImmutableParams billParams) {
        Map<Version, PublishStatus> existingPubStatus = getBillAmendPublishStatuses(billParams);
        Map<Version, PublishStatus> newPubStatus = bill.getAmendPublishStatusMap();
        MapDifference<Version, PublishStatus> diff = Maps.difference(existingPubStatus, newPubStatus);
        // Old entries that do not show up in the new one should be marked as unpublished
        diff.entriesOnlyOnLeft().forEach((version, pubStatus) -> {
            if (!pubStatus.isOverride() && pubStatus.isPublished()) {
                LocalDateTime dateTime = (sobiFragment != null) ? sobiFragment.getPublishedDateTime()
                        : LocalDateTime.now();
                PublishStatus unPubStatus = new PublishStatus(false, dateTime, false, "No longer referenced");
                MapSqlParameterSource params = getBillPublishStatusParams(bill, version, unPubStatus, sobiFragment);
                jdbcNamed.update(SqlBillQuery.UPDATE_BILL_AMEND_PUBLISH_STATUS.getSql(schema()), params);
            }
        });
        // Update changed publish statuses if the existing is not an override
        diff.entriesDiffering().forEach((version, pubStatus) -> {
            if (!pubStatus.leftValue().isOverride()) {
                MapSqlParameterSource params = getBillPublishStatusParams(bill, version, pubStatus.rightValue(), sobiFragment);
                jdbcNamed.update(SqlBillQuery.UPDATE_BILL_AMEND_PUBLISH_STATUS.getSql(schema()), params);
            }
        });
        // Insert new publish statuses
        diff.entriesOnlyOnRight().forEach((version, pubStatus) -> {
            MapSqlParameterSource params = getBillPublishStatusParams(bill, version, pubStatus, sobiFragment);
            jdbcNamed.update(SqlBillQuery.INSERT_BILL_AMEND_PUBLISH_STATUS.getSql(schema()), params);
        });
    }

    /**
     * Update the bill's co sponsor list by deleting, inserting, and updating as needed.
     */
    protected void updateBillCosponsor(BillAmendment billAmendment, SobiFragment sobiFragment, ImmutableParams amendParams) {
        List<Integer> existingCoSponsorIds = getCoSponsorIds(amendParams);
        List<Integer> newCoSponsorIds = billAmendment.getCoSponsors().stream()
                .map(SessionMember::getSessionMemberId)
                .collect(Collectors.toList());
        MapDifference<Integer, Integer> diff = difference(existingCoSponsorIds, newCoSponsorIds, 1);
        // Delete old cosponsors
        diff.entriesOnlyOnLeft().forEach((smid,ordinal) -> {
            ImmutableParams cspParams = amendParams.add(new MapSqlParameterSource("sessionMemberId", smid));
            jdbcNamed.update(SqlBillQuery.DELETE_BILL_COSPONSOR.getSql(schema()), cspParams);
        });
        // Update re-ordered cosponsors
        diff.entriesDiffering().forEach((smid,ordinal) -> {
            ImmutableParams cspParams = ImmutableParams.from(
                getCoMultiSponsorParams(billAmendment, smid, ordinal.rightValue(),sobiFragment));
            jdbcNamed.update(SqlBillQuery.UPDATE_BILL_COSPONSOR.getSql(schema()), cspParams);
        });
        // Insert new cosponsors
        diff.entriesOnlyOnRight().forEach((smid,ordinal) -> {
            ImmutableParams cspParams = ImmutableParams.from(
                getCoMultiSponsorParams(billAmendment, smid, ordinal,sobiFragment));
            jdbcNamed.update(SqlBillQuery.INSERT_BILL_COSPONSOR.getSql(schema()), cspParams);
        });
    }

    /**
     * Update the bill's multi-sponsor list by deleting, inserting, and updating as needed.
     */
    protected void updateBillMultiSponsor(BillAmendment billAmendment, SobiFragment sobiFragment, ImmutableParams amendParams) {
        List<Integer> existingMultiSponsorIds = getMultiSponsorIds(amendParams);
        List<Integer> newMultiSponsorIds = billAmendment.getMultiSponsors().stream()
                .map(SessionMember::getSessionMemberId)
                .collect(Collectors.toList());
        MapDifference<Integer, Integer> diff = difference(existingMultiSponsorIds, newMultiSponsorIds, 1);
        // Delete old multisponsors
        diff.entriesOnlyOnLeft().forEach((smid,ordinal) -> {
            ImmutableParams mspParams = amendParams.add(new MapSqlParameterSource("sessionMemberId", smid));
            jdbcNamed.update(SqlBillQuery.DELETE_BILL_MULTISPONSOR.getSql(schema()), mspParams);
        });
        // Update re-ordered multisponsors
        diff.entriesDiffering().forEach((smid,ordinal) -> {
            ImmutableParams mspParams = ImmutableParams.from(
                getCoMultiSponsorParams(billAmendment, smid, ordinal.rightValue(),sobiFragment));
            jdbcNamed.update(SqlBillQuery.UPDATE_BILL_MULTISPONSOR.getSql(schema()), mspParams);
        });
        // Insert new multisponsors
        diff.entriesOnlyOnRight().forEach((smid,ordinal) -> {
            ImmutableParams mspParams = ImmutableParams.from(
                getCoMultiSponsorParams(billAmendment, smid, ordinal,sobiFragment));
            jdbcNamed.update(SqlBillQuery.INSERT_BILL_MULTISPONSOR.getSql(schema()), mspParams);
        });
    }

    /**
     * Update the bill amendment's list of votes.
     */
    protected void updateBillVotes(BillAmendment billAmendment, SobiFragment sobiFragment, ImmutableParams amendParams) {
        List<BillVote> existingBillVotes = getBillVotes(amendParams);
        List<BillVote> newBillVotes = new ArrayList<>(billAmendment.getVotesList());
        newBillVotes.removeAll(existingBillVotes);
        existingBillVotes.removeAll(billAmendment.getVotesList());
        // Delete all outdated votes
        for (BillVote billVote : existingBillVotes) {
            MapSqlParameterSource voteInfoParams = getBillVoteInfoParams(billAmendment, billVote, sobiFragment);
            jdbcNamed.update(SqlBillQuery.DELETE_BILL_VOTES_INFO.getSql(schema()), voteInfoParams);
        }
        // Insert the new/updated votes
        for (BillVote billVote : newBillVotes) {
            MapSqlParameterSource voteParams = getBillVoteInfoParams(billAmendment, billVote, sobiFragment);
            jdbcNamed.update(SqlBillQuery.INSERT_BILL_VOTES_INFO.getSql(schema()), voteParams);
            for (BillVoteCode voteCode : billVote.getMemberVotes().keySet()) {
                voteParams.addValue("voteCode", voteCode.name().toLowerCase());
                for (SessionMember member : billVote.getMembersByVote(voteCode)) {
                    voteParams.addValue("sessionMemberId", member.getSessionMemberId());
                    voteParams.addValue("memberShortName", member.getLbdcShortName());
                    jdbcNamed.update(SqlBillQuery.INSERT_BILL_VOTES_ROLL.getSql(schema()), voteParams);
                }
            }
        }
    }

    /**
     * --- Helper Classes ---
     */


    private List<Integer> getCoSponsorIds(SqlParameterSource params) {
        return jdbcNamed.query(SqlBillQuery.SELECT_BILL_COSPONSORS.getSql(schema()), params,
                (rs, rowNum) -> rs.getInt("session_member_id"));
    }

    private List<Integer> getMultiSponsorIds(SqlParameterSource params) {
        return jdbcNamed.query(SqlBillQuery.SELECT_BILL_MULTISPONSORS.getSql(schema()), params,
                (rs, rowNum) -> rs.getInt("session_member_id"));
    }

    private static class BillRowMapper implements RowMapper<Bill>
    {
        @Override
        public Bill mapRow(ResultSet rs, int rowNum) throws SQLException {
            Bill bill = new Bill(new BaseBillId(rs.getString("bill_print_no"), rs.getInt("bill_session_year")));
            bill.setTitle(rs.getString("title"));
            bill.setSummary(rs.getString("summary"));
            bill.setActiveVersion(Version.of(rs.getString("active_version")));
            if (rs.getString("program_info") != null) {
                bill.setProgramInfo(new ProgramInfo(rs.getString("program_info"), rs.getInt("program_info_num")));
            }
            bill.setYear(rs.getInt("active_year"));
            if (rs.getString("status") != null) {
                BillStatus status = new BillStatus(BillStatusType.valueOf(rs.getString("status")),
                        rs.getDate("status_date").toLocalDate());
                status.setCommitteeId(getCommitteeIdFromRs(rs));
                status.setCalendarNo(rs.getInt("bill_cal_no") != 0 ? rs.getInt("bill_cal_no") : null);
                bill.setStatus(status);
            }
            if (rs.getString("sub_bill_print_no") != null) {
                bill.setSubstitutedBy(new BaseBillId(rs.getString("sub_bill_print_no"), bill.getSession()));
            }
            if (rs.getString("reprint_no") != null) {
                bill.setReprintOf(new BaseBillId(rs.getString("reprint_no"),bill.getSession()));
            }
            bill.setLDBlurb(rs.getString("blurb"));
            setModPubDatesFromResultSet(bill, rs);
            return bill;
        }
    }

    private static class BillAmendmentRowMapper implements RowMapper<BillAmendment> {
        private boolean htmlText;

        BillAmendmentRowMapper(boolean htmlText) {
            this.htmlText = htmlText;
        }

        @Override
        public BillAmendment mapRow(ResultSet rs, int rowNum) throws SQLException {
            BaseBillId baseBillId = new BaseBillId(rs.getString("bill_print_no"), rs.getInt("bill_session_year"));
            BillAmendment amend = new BillAmendment(baseBillId, Version.of(rs.getString("bill_amend_version")));
            amend.setMemo(rs.getString("sponsor_memo"));
            amend.setActClause(rs.getString("act_clause"));
            if (htmlText) {
                amend.setFullTextHtml(rs.getString("full_text_html"));
            } else {
                amend.setFullText(rs.getString("full_text"));
            }
            amend.setStricken(rs.getBoolean("stricken"));
            amend.setUniBill(rs.getBoolean("uni_bill"));
            amend.setLawSection(rs.getString("law_section"));
            amend.setLaw(rs.getString("law_code"));
            return amend;
        }
    }

<<<<<<< HEAD
    private static class BillAmendPublishStatusHandler implements RowCallbackHandler {
        TreeMap<Version, PublishStatus> publishStatusMap = new TreeMap<>();
=======
    private static class BillAmendPublishStatusHandler implements RowCallbackHandler
    {
        EnumMap<Version, PublishStatus> publishStatusMap = new EnumMap<>(Version.class);
>>>>>>> 1b87fcaf

        @Override
        public void processRow(ResultSet rs) throws SQLException {
            PublishStatus pubStatus = new PublishStatus(
                    rs.getBoolean("published"), getLocalDateTimeFromRs(rs, "effect_date_time"),
                    rs.getBoolean("override"), rs.getString("notes"));
            publishStatusMap.put(Version.of(rs.getString("bill_amend_version")), pubStatus);
        }

        public EnumMap<Version, PublishStatus> getPublishStatusMap() {
            return publishStatusMap;
        }
    }

    private static class BillActionRowMapper implements RowMapper<BillAction> {
        @Override
        public BillAction mapRow(ResultSet rs, int rowNum) throws SQLException {
            BillAction billAction = new BillAction();
            billAction.setBillId(new BillId(rs.getString("bill_print_no"), rs.getInt("bill_session_year"),
                    rs.getString("bill_amend_version")));
            billAction.setChamber(Chamber.valueOf(rs.getString("chamber").toUpperCase()));
            billAction.setSequenceNo(rs.getInt("sequence_no"));
            billAction.setDate(getLocalDateFromRs(rs, "effect_date"));
            billAction.setText(rs.getString("text"));
            return billAction;
        }
    }

    private static class BillSameAsRowMapper implements RowMapper<BillId> {
        @Override
        public BillId mapRow(ResultSet rs, int rowNum) throws SQLException {
            return new BillId(rs.getString("same_as_bill_print_no"), rs.getInt("same_as_session_year"),
                    rs.getString("same_as_amend_version"));
        }
    }

    private static class BillPreviousVersionRowMapper implements RowMapper<BillId> {
        @Override
        public BillId mapRow(ResultSet rs, int rowNum) throws SQLException {
            return new BillId(rs.getString("prev_bill_print_no"), rs.getInt("prev_bill_session_year"),
                    rs.getString("prev_amend_version"));
        }
    }

    private static class BillSponsorRowMapper implements RowMapper<BillSponsor> {
        MemberService memberService;

        private BillSponsorRowMapper(MemberService memberService) {
            this.memberService = memberService;
        }

        @Override
        public BillSponsor mapRow(ResultSet rs, int rowNum) throws SQLException {
            BillSponsor sponsor = new BillSponsor();
            int sessionMemberId = rs.getInt("session_member_id");
            sponsor.setBudget(rs.getBoolean("budget_bill"));
            sponsor.setRules(rs.getBoolean("rules_sponsor"));
            if (sessionMemberId > 0) {
                try {
                    sponsor.setMember(memberService.getMemberBySessionId(sessionMemberId));
                } catch (MemberNotFoundEx memberNotFoundEx) {
                    logger.warn("Bill referenced a sponsor that does not exist. {}", memberNotFoundEx.getMessage());
                }
            }
            return sponsor;
        }
    }

    private static class BillMemberRowMapper implements RowMapper<SessionMember> {
        private MemberService memberService;

        private BillMemberRowMapper(MemberService memberService) {
            this.memberService = memberService;
        }

        @Override
        public SessionMember mapRow(ResultSet rs, int rowNum) throws SQLException {
            int sessionMemberId = rs.getInt("session_member_id");
            try {
                return memberService.getMemberBySessionId(sessionMemberId);
            } catch (MemberNotFoundEx memberNotFoundEx) {
                logger.warn("Bill referenced a member that does not exist: {}", memberNotFoundEx.getMessage());
            }
            return null;
        }
    }

    private static class BillCommitteeRowMapper implements RowMapper<CommitteeVersionId> {
        @Override
        public CommitteeVersionId mapRow(ResultSet rs, int rowNum) throws SQLException {
            String committeeName = rs.getString("committee_name");
            Chamber committeeChamber = Chamber.getValue(rs.getString("committee_chamber"));
            SessionYear session = getSessionYearFromRs(rs, "bill_session_year");
            LocalDate actionDate = getLocalDateFromRs(rs, "action_date");
            return new CommitteeVersionId(committeeChamber, committeeName, session, actionDate.atStartOfDay());
        }
    }

    /**
     * --- Param Source Methods ---
     */

    public ImmutableParams getBaseParams(BillId billId) {
        return ImmutableParams.from(new MapSqlParameterSource()
                .addValue("printNo", billId.getBasePrintNo())
                .addValue("sessionYear", billId.getSession().getYear()));
    }

    public ImmutableParams getBillIdParams(BillId billId) {
        return ImmutableParams.from(new MapSqlParameterSource()
                .addValue("printNo", billId.getBasePrintNo())
                .addValue("sessionYear", billId.getSession().getYear())
                .addValue("version", billId.getVersion().toString()));
    }

    /**
     * Returns a MapSqlParameterSource with columns mapped to Bill values for use in update/insert queries on
     * the bill table.
     */
    private static MapSqlParameterSource getBillParams(Bill bill, SobiFragment fragment) {
        MapSqlParameterSource params = new MapSqlParameterSource();
        addBillIdParams(bill, params);
        params.addValue("title", bill.getTitle())
<<<<<<< HEAD
                .addValue("summary", bill.getSummary())
                .addValue("activeVersion", bill.getActiveVersion().getValue())
                .addValue("activeYear", bill.getYear())
                .addValue("programInfo", bill.getProgramInfo() != null ? bill.getProgramInfo().getInfo() : null)
                .addValue("programInfoNum", bill.getProgramInfo() != null ? bill.getProgramInfo().getNumber() : null)
                .addValue("status", bill.getStatus() != null ? bill.getStatus().getStatusType().name() : null)
                .addValue("statusDate", bill.getStatus() != null ? toDate(bill.getStatus().getActionDate()) : null)
                .addValue("committeeName", bill.getStatus() != null && bill.getStatus().getCommitteeId() != null
                        ? bill.getStatus().getCommitteeId().getName() : null)
                .addValue("committeeChamber", bill.getStatus() != null && bill.getStatus().getCommitteeId() != null
                        ? bill.getStatus().getCommitteeId().getChamber().asSqlEnum() : null)
                .addValue("billCalNo", bill.getStatus() != null ? bill.getStatus().getCalendarNo() : null)
                .addValue("blurb", bill.getLDBlurb())
                .addValue("reprintOf", bill.getReprintOf() != null ? bill.getReprintOf().getBasePrintNo() : null)
                .addValue("subPrintNo", bill.getSubstitutedBy() != null ? bill.getSubstitutedBy().getBasePrintNo() : null);

=======
              .addValue("summary", bill.getSummary())
              .addValue("activeVersion", bill.getActiveVersion().toString())
              .addValue("activeYear", bill.getYear())
              .addValue("programInfo", bill.getProgramInfo()!=null ? bill.getProgramInfo().getInfo() : null)
              .addValue("programInfoNum", bill.getProgramInfo()!=null ? bill.getProgramInfo().getNumber() : null)
              .addValue("status", bill.getStatus() != null ? bill.getStatus().getStatusType().name() : null)
              .addValue("statusDate", bill.getStatus() != null ? toDate(bill.getStatus().getActionDate()) : null)
              .addValue("committeeName", bill.getStatus() != null && bill.getStatus().getCommitteeId() != null
                                         ? bill.getStatus().getCommitteeId().getName() : null)
              .addValue("committeeChamber", bill.getStatus() != null && bill.getStatus().getCommitteeId() != null
                                            ? bill.getStatus().getCommitteeId().getChamber().asSqlEnum() : null)
              .addValue("billCalNo", bill.getStatus() != null ? bill.getStatus().getCalendarNo() : null)
              .addValue("subPrintNo", bill.getSubstitutedBy() != null ? bill.getSubstitutedBy().getBasePrintNo() : null);
>>>>>>> 1b87fcaf
        addModPubDateParams(bill.getModifiedDateTime(), bill.getPublishedDateTime(), params);
        addLastFragmentParam(fragment, params);
        return params;
    }

    /**
     * Returns a MapSqlParameterSource with columns mapped to BillAmendment values for use in update/insert
     * queries on the bill amendment table.
     */
    private static MapSqlParameterSource getBillAmendmentParams(BillAmendment amendment, SobiFragment fragment) {
        MapSqlParameterSource params = new MapSqlParameterSource();
        addBillIdParams(amendment, params);
        params.addValue("sponsorMemo", amendment.getMemo())
                .addValue("actClause", amendment.getActClause())
                .addValue("fullText", amendment.getFullText())
                .addValue("fullTextHtml", amendment.getFullTextHtml())
                .addValue("stricken", amendment.isStricken())
                .addValue("lawSection", amendment.getLawSection())
                .addValue("lawCode", amendment.getLaw())
                .addValue("uniBill", amendment.isUniBill());
        addLastFragmentParam(fragment, params);
        return params;
    }

    private static MapSqlParameterSource getBillPublishStatusParams(Bill bill, Version version, PublishStatus pubStatus,
                                                                    SobiFragment fragment) {
        MapSqlParameterSource params = new MapSqlParameterSource();
        addBillIdParams(bill, params);
        params.addValue("version", version.toString());
        params.addValue("published", pubStatus.isPublished());
        params.addValue("effectDateTime", toDate(pubStatus.getEffectDateTime()));
        params.addValue("override", pubStatus.isOverride());
        params.addValue("notes", pubStatus.getNotes());
        addLastFragmentParam(fragment, params);
        return params;
    }

    /**
     * Returns a MapSqlParameterSource with columns mapped to BillAction for use in inserting records
     * into the bill action table.
     */
    private static MapSqlParameterSource getBillActionParams(BillAction billAction, SobiFragment fragment) {
        MapSqlParameterSource params = new MapSqlParameterSource();
        params.addValue("printNo", billAction.getBillId().getBasePrintNo())
<<<<<<< HEAD
                .addValue("sessionYear", billAction.getBillId().getSession().getYear())
                .addValue("chamber", billAction.getChamber().toString().toLowerCase())
                .addValue("version", billAction.getBillId().getVersion().getValue())
                .addValue("effectDate", toDate(billAction.getDate()))
                .addValue("text", billAction.getText())
                .addValue("sequenceNo", billAction.getSequenceNo());
=======
              .addValue("sessionYear", billAction.getBillId().getSession().getYear())
              .addValue("chamber", billAction.getChamber().toString().toLowerCase())
              .addValue("version", billAction.getBillId().getVersion().toString())
              .addValue("effectDate", toDate(billAction.getDate()))
              .addValue("text", billAction.getText())
              .addValue("sequenceNo", billAction.getSequenceNo());
>>>>>>> 1b87fcaf
        addLastFragmentParam(fragment, params);
        return params;
    }

    private static MapSqlParameterSource getBillSameAsParams(BillAmendment billAmendment, BillId sameAs, SobiFragment fragment) {
        MapSqlParameterSource params = new MapSqlParameterSource();
        addBillIdParams(billAmendment, params);
        params.addValue("sameAsPrintNo", sameAs.getBasePrintNo())
<<<<<<< HEAD
                .addValue("sameAsSessionYear", sameAs.getSession().getYear())
                .addValue("sameAsVersion", sameAs.getVersion().getValue());
=======
              .addValue("sameAsSessionYear", sameAs.getSession().getYear())
              .addValue("sameAsVersion", sameAs.getVersion().toString());
>>>>>>> 1b87fcaf
        addLastFragmentParam(fragment, params);
        return params;
    }

    private static MapSqlParameterSource getBillPrevVersionParams(Bill bill, SobiFragment fragment) {
        MapSqlParameterSource params = new MapSqlParameterSource();
        addBillIdParams(bill, params);
        params.addValue("prevPrintNo", bill.getDirectPreviousVersion().getBasePrintNo())
<<<<<<< HEAD
                .addValue("prevSessionYear", bill.getDirectPreviousVersion().getSession().getYear())
                .addValue("prevVersion", bill.getDirectPreviousVersion().getVersion().getValue());
=======
              .addValue("prevSessionYear", bill.getDirectPreviousVersion().getSession().getYear())
              .addValue("prevVersion", bill.getDirectPreviousVersion().getVersion().toString());
>>>>>>> 1b87fcaf
        addLastFragmentParam(fragment, params);
        return params;
    }

    private static MapSqlParameterSource getBillSponsorParams(Bill bill, SobiFragment fragment) {
        MapSqlParameterSource params = new MapSqlParameterSource();
        BillSponsor billSponsor = bill.getSponsor();
        boolean hasMember = billSponsor != null && billSponsor.hasMember();
        addBillIdParams(bill, params);
        params.addValue("sessionMemberId", (hasMember) ? billSponsor.getMember().getSessionMemberId() : null)
                .addValue("budgetBill", (billSponsor != null && billSponsor.isBudget()))
                .addValue("rulesSponsor", (billSponsor != null && billSponsor.isRules()));
        addLastFragmentParam(fragment, params);
        return params;
    }

    private static MapSqlParameterSource getMilestoneParams(Bill bill, BillStatus status, int rank, SobiFragment fragment) {
        MapSqlParameterSource params = new MapSqlParameterSource();
        addBillIdParams(bill, params);
        params.addValue("status", status.getStatusType().name())
                .addValue("rank", rank)
                .addValue("actionSequenceNo", status.getActionSequenceNo())
                .addValue("date", toDate(status.getActionDate()))
                .addValue("committeeName", (status.getCommitteeId() != null ? status.getCommitteeId().getName() : null))
                .addValue("committeeChamber", (status.getCommitteeId() != null ?
                        status.getCommitteeId().getChamber().asSqlEnum() : null))
                .addValue("calNo", status.getCalendarNo());
        addLastFragmentParam(fragment, params);
        return params;
    }

    private static MapSqlParameterSource getCoMultiSponsorParams(BillAmendment billAmendment, int sessionMemberId,
                                                                 int sequenceNo, SobiFragment fragment) {
        MapSqlParameterSource params = new MapSqlParameterSource();
        addBillIdParams(billAmendment, params);
        params.addValue("sessionMemberId", sessionMemberId)
              .addValue("sequenceNo", sequenceNo);
        addLastFragmentParam(fragment, params);
        return params;
    }

    private static MapSqlParameterSource getBillVoteInfoParams(BillAmendment billAmendment, BillVote billVote,
                                                               SobiFragment fragment) {
        MapSqlParameterSource params = new MapSqlParameterSource();
        addBillIdParams(billAmendment, params);
        params.addValue("voteDate", toDate(billVote.getVoteDate()))
                .addValue("voteType", billVote.getVoteType().name().toLowerCase())
                .addValue("sequenceNo", billVote.getSequenceNo())
                .addValue("committeeName", (billVote.getCommitteeId() != null)
                        ? billVote.getCommitteeId().getName() : null)
                .addValue("committeeChamber", (billVote.getCommitteeId() != null)
                        ? billVote.getCommitteeId().getChamber().asSqlEnum() : null);
        addModPubDateParams(billVote.getModifiedDateTime(), billVote.getPublishedDateTime(), params);
        addLastFragmentParam(fragment, params);
        return params;
    }

    private static MapSqlParameterSource getBillCommitteeParams(Bill bill, CommitteeVersionId committee,
                                                                SobiFragment fragment) {
        MapSqlParameterSource params = new MapSqlParameterSource();
        addBillIdParams(bill, params);
        params.addValue("committeeName", committee.getName())
                .addValue("committeeChamber", committee.getChamber().asSqlEnum())
                .addValue("actionDate", toDate(committee.getReferenceDate()));
        addLastFragmentParam(fragment, params);
        return params;
    }

    /**
     * Applies columns that identify the base bill.
     */
    private static void addBillIdParams(Bill bill, MapSqlParameterSource params) {
        params.addValue("printNo", bill.getBasePrintNo())
                .addValue("sessionYear", bill.getSession().getYear());
    }

    /**
     * Adds columns that identify the bill amendment.
     */
    private static void addBillIdParams(BillAmendment billAmendment, MapSqlParameterSource params) {
        params.addValue("printNo", billAmendment.getBasePrintNo())
<<<<<<< HEAD
                .addValue("sessionYear", billAmendment.getSession().getYear())
                .addValue("version", billAmendment.getVersion().getValue());
=======
              .addValue("sessionYear", billAmendment.getSession().getYear())
              .addValue("version", billAmendment.getVersion().toString());
>>>>>>> 1b87fcaf
    }

    /**
     * Get a CommitteeId from the result set or null if column doesn't have a value.
     */
    private static CommitteeId getCommitteeIdFromRs(ResultSet rs) throws SQLException {
        if (rs.getString("committee_name") != null) {
            return new CommitteeId(Chamber.getValue(rs.getString("committee_chamber")), rs.getString("committee_name"));
        }
        return null;
    }
}<|MERGE_RESOLUTION|>--- conflicted
+++ resolved
@@ -45,18 +45,13 @@
 public class SqlBillDao extends SqlBaseDao implements BillDao {
     private static final Logger logger = LoggerFactory.getLogger(SqlBillDao.class);
 
-    @Autowired
-    private MemberService memberService;
-    @Autowired
-    private VetoDataService vetoDataService;
-    @Autowired
-    private ApprovalDataService approvalDataService;
+    @Autowired private MemberService memberService;
+    @Autowired private VetoDataService vetoDataService;
+    @Autowired private ApprovalDataService approvalDataService;
 
     /* --- Implemented Methods --- */
 
-    /**
-     * {@inheritDoc}
-     */
+    /** {@inheritDoc} */
     @Override
     public Bill getBill(BillId billId, boolean htmlText) {
         logger.trace("Fetching Bill {} from database...", billId);
@@ -67,11 +62,7 @@
         List<BillAmendment> billAmendments = getBillAmendments(baseParams, htmlText);
         for (BillAmendment amendment : billAmendments) {
             final ImmutableParams amendParams = baseParams.add(
-<<<<<<< HEAD
-                    new MapSqlParameterSource("version", amendment.getVersion().getValue()));
-=======
                 new MapSqlParameterSource("version", amendment.getVersion().toString()));
->>>>>>> 1b87fcaf
             // Fetch all the same as bill ids
             amendment.setSameAs(getSameAsBills(amendParams));
             // Get the cosponsors for the amendment
@@ -111,9 +102,7 @@
         return bill;
     }
 
-    /**
-     * {@inheritDoc}
-     */
+    /** {@inheritDoc} */
     @Override
     public BillInfo getBillInfo(BillId billId) throws DataAccessException {
         logger.trace("Fetching BillInfo {} from database...", billId);
@@ -126,9 +115,7 @@
         return bill.getBillInfo();
     }
 
-    /**
-     * {@inheritDoc}
-     */
+    /** {@inheritDoc} */
     @Override
     public void applyText(Bill strippedBill, boolean htmlText) throws DataAccessException {
         if (strippedBill == null) {
@@ -136,12 +123,8 @@
         }
         MapSqlParameterSource billParams = new MapSqlParameterSource();
         addBillIdParams(strippedBill, billParams);
-<<<<<<< HEAD
         final SqlBillQuery query = htmlText ? SELECT_BILL_TEXT_HTML : SELECT_BILL_TEXT;
         jdbcNamed.query(query.getSql(schema()), billParams, (ResultSet rs) -> {
-=======
-        jdbcNamed.query(SqlBillQuery.SELECT_BILL_TEXT.getSql(schema()), billParams, (ResultSet rs) -> {
->>>>>>> 1b87fcaf
             BillAmendment ba = strippedBill.getAmendment(Version.of(rs.getString("bill_amend_version")));
             ba.setMemo(rs.getString("sponsor_memo"));
             if (htmlText) {
@@ -201,9 +184,7 @@
         updateApprovalMessage(bill, sobiFragment);
     }
 
-    /**
-     * {@inheritDoc}
-     */
+    /** {@inheritDoc} */
     @Override
     public List<BaseBillId> getBillIds(SessionYear sessionYear, LimitOffset limOff, SortOrder billIdSort) throws DataAccessException {
         ImmutableParams params = ImmutableParams.from(new MapSqlParameterSource("sessionYear", sessionYear.getYear()));
@@ -212,17 +193,13 @@
                 new BaseBillId(rs.getString("bill_print_no"), rs.getInt("bill_session_year")));
     }
 
-    /**
-     * {@inheritDoc}
-     */
+    /** {@inheritDoc} */
     @Override
     public int getBillCount() throws DataAccessException {
         return jdbc.queryForObject(SqlBillQuery.SELECT_COUNT_ALL_BILLS.getSql(schema()), (rs, row) -> rs.getInt("total"));
     }
 
-    /**
-     * {@inheritDoc}
-     */
+    /** {@inheritDoc} */
     @Override
     public int getBillCount(SessionYear sessionYear) throws DataAccessException {
         ImmutableParams params = ImmutableParams.from(new MapSqlParameterSource("sessionYear", sessionYear.getYear()));
@@ -230,9 +207,7 @@
                 (rs, row) -> rs.getInt("total"));
     }
 
-    /**
-     * {@inheritDoc}
-     */
+    /** {@inheritDoc} */
     @Override
     public String getAlternateBillPdfUrl(BillId billId) {
         SqlParameterSource params = getBillIdParams(billId);
@@ -240,9 +215,7 @@
                 (rs, row) -> rs.getString("url_path"));
     }
 
-    /**
-     * {@inheritDoc}
-     */
+    /** {@inheritDoc} */
     @Override
     public Range<SessionYear> activeSessionRange() {
         if (getBillCount() == 0) {
@@ -743,14 +716,9 @@
         }
     }
 
-<<<<<<< HEAD
-    private static class BillAmendPublishStatusHandler implements RowCallbackHandler {
-        TreeMap<Version, PublishStatus> publishStatusMap = new TreeMap<>();
-=======
     private static class BillAmendPublishStatusHandler implements RowCallbackHandler
     {
         EnumMap<Version, PublishStatus> publishStatusMap = new EnumMap<>(Version.class);
->>>>>>> 1b87fcaf
 
         @Override
         public void processRow(ResultSet rs) throws SQLException {
@@ -874,9 +842,8 @@
         MapSqlParameterSource params = new MapSqlParameterSource();
         addBillIdParams(bill, params);
         params.addValue("title", bill.getTitle())
-<<<<<<< HEAD
                 .addValue("summary", bill.getSummary())
-                .addValue("activeVersion", bill.getActiveVersion().getValue())
+                .addValue("activeVersion", bill.getActiveVersion().toString())
                 .addValue("activeYear", bill.getYear())
                 .addValue("programInfo", bill.getProgramInfo() != null ? bill.getProgramInfo().getInfo() : null)
                 .addValue("programInfoNum", bill.getProgramInfo() != null ? bill.getProgramInfo().getNumber() : null)
@@ -890,22 +857,6 @@
                 .addValue("blurb", bill.getLDBlurb())
                 .addValue("reprintOf", bill.getReprintOf() != null ? bill.getReprintOf().getBasePrintNo() : null)
                 .addValue("subPrintNo", bill.getSubstitutedBy() != null ? bill.getSubstitutedBy().getBasePrintNo() : null);
-
-=======
-              .addValue("summary", bill.getSummary())
-              .addValue("activeVersion", bill.getActiveVersion().toString())
-              .addValue("activeYear", bill.getYear())
-              .addValue("programInfo", bill.getProgramInfo()!=null ? bill.getProgramInfo().getInfo() : null)
-              .addValue("programInfoNum", bill.getProgramInfo()!=null ? bill.getProgramInfo().getNumber() : null)
-              .addValue("status", bill.getStatus() != null ? bill.getStatus().getStatusType().name() : null)
-              .addValue("statusDate", bill.getStatus() != null ? toDate(bill.getStatus().getActionDate()) : null)
-              .addValue("committeeName", bill.getStatus() != null && bill.getStatus().getCommitteeId() != null
-                                         ? bill.getStatus().getCommitteeId().getName() : null)
-              .addValue("committeeChamber", bill.getStatus() != null && bill.getStatus().getCommitteeId() != null
-                                            ? bill.getStatus().getCommitteeId().getChamber().asSqlEnum() : null)
-              .addValue("billCalNo", bill.getStatus() != null ? bill.getStatus().getCalendarNo() : null)
-              .addValue("subPrintNo", bill.getSubstitutedBy() != null ? bill.getSubstitutedBy().getBasePrintNo() : null);
->>>>>>> 1b87fcaf
         addModPubDateParams(bill.getModifiedDateTime(), bill.getPublishedDateTime(), params);
         addLastFragmentParam(fragment, params);
         return params;
@@ -950,21 +901,12 @@
     private static MapSqlParameterSource getBillActionParams(BillAction billAction, SobiFragment fragment) {
         MapSqlParameterSource params = new MapSqlParameterSource();
         params.addValue("printNo", billAction.getBillId().getBasePrintNo())
-<<<<<<< HEAD
                 .addValue("sessionYear", billAction.getBillId().getSession().getYear())
                 .addValue("chamber", billAction.getChamber().toString().toLowerCase())
-                .addValue("version", billAction.getBillId().getVersion().getValue())
+                .addValue("version", billAction.getBillId().getVersion().toString())
                 .addValue("effectDate", toDate(billAction.getDate()))
                 .addValue("text", billAction.getText())
                 .addValue("sequenceNo", billAction.getSequenceNo());
-=======
-              .addValue("sessionYear", billAction.getBillId().getSession().getYear())
-              .addValue("chamber", billAction.getChamber().toString().toLowerCase())
-              .addValue("version", billAction.getBillId().getVersion().toString())
-              .addValue("effectDate", toDate(billAction.getDate()))
-              .addValue("text", billAction.getText())
-              .addValue("sequenceNo", billAction.getSequenceNo());
->>>>>>> 1b87fcaf
         addLastFragmentParam(fragment, params);
         return params;
     }
@@ -973,13 +915,8 @@
         MapSqlParameterSource params = new MapSqlParameterSource();
         addBillIdParams(billAmendment, params);
         params.addValue("sameAsPrintNo", sameAs.getBasePrintNo())
-<<<<<<< HEAD
                 .addValue("sameAsSessionYear", sameAs.getSession().getYear())
-                .addValue("sameAsVersion", sameAs.getVersion().getValue());
-=======
-              .addValue("sameAsSessionYear", sameAs.getSession().getYear())
-              .addValue("sameAsVersion", sameAs.getVersion().toString());
->>>>>>> 1b87fcaf
+                .addValue("sameAsVersion", sameAs.getVersion().toString());
         addLastFragmentParam(fragment, params);
         return params;
     }
@@ -988,13 +925,8 @@
         MapSqlParameterSource params = new MapSqlParameterSource();
         addBillIdParams(bill, params);
         params.addValue("prevPrintNo", bill.getDirectPreviousVersion().getBasePrintNo())
-<<<<<<< HEAD
                 .addValue("prevSessionYear", bill.getDirectPreviousVersion().getSession().getYear())
-                .addValue("prevVersion", bill.getDirectPreviousVersion().getVersion().getValue());
-=======
-              .addValue("prevSessionYear", bill.getDirectPreviousVersion().getSession().getYear())
-              .addValue("prevVersion", bill.getDirectPreviousVersion().getVersion().toString());
->>>>>>> 1b87fcaf
+                .addValue("prevVersion", bill.getDirectPreviousVersion().getVersion().toString());
         addLastFragmentParam(fragment, params);
         return params;
     }
@@ -1076,13 +1008,8 @@
      */
     private static void addBillIdParams(BillAmendment billAmendment, MapSqlParameterSource params) {
         params.addValue("printNo", billAmendment.getBasePrintNo())
-<<<<<<< HEAD
                 .addValue("sessionYear", billAmendment.getSession().getYear())
-                .addValue("version", billAmendment.getVersion().getValue());
-=======
-              .addValue("sessionYear", billAmendment.getSession().getYear())
-              .addValue("version", billAmendment.getVersion().toString());
->>>>>>> 1b87fcaf
+                .addValue("version", billAmendment.getVersion().toString());
     }
 
     /**
