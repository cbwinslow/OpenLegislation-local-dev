package gov.nysenate.openleg.dao.bill.data;

import com.google.common.collect.MapDifference;
import com.google.common.collect.Maps;
import com.google.common.collect.Range;
import gov.nysenate.openleg.dao.base.*;
import gov.nysenate.openleg.dao.common.BillVoteRowHandler;
import gov.nysenate.openleg.model.agenda.AgendaId;
import gov.nysenate.openleg.model.agenda.CommitteeAgendaId;
import gov.nysenate.openleg.model.base.PublishStatus;
import gov.nysenate.openleg.model.base.SessionYear;
import gov.nysenate.openleg.model.base.Version;
import gov.nysenate.openleg.model.bill.*;
import gov.nysenate.openleg.model.calendar.CalendarId;
import gov.nysenate.openleg.model.entity.*;
import gov.nysenate.openleg.model.sourcefiles.sobi.SobiFragment;
import gov.nysenate.openleg.service.bill.data.ApprovalDataService;
import gov.nysenate.openleg.service.bill.data.ApprovalNotFoundException;
import gov.nysenate.openleg.service.bill.data.VetoDataService;
import gov.nysenate.openleg.service.bill.data.VetoNotFoundException;
import gov.nysenate.openleg.service.entity.member.data.MemberService;
import org.slf4j.Logger;
import org.slf4j.LoggerFactory;
import org.springframework.beans.factory.annotation.Autowired;
import org.springframework.dao.DataAccessException;
import org.springframework.dao.EmptyResultDataAccessException;
import org.springframework.jdbc.core.RowCallbackHandler;
import org.springframework.jdbc.core.RowMapper;
import org.springframework.jdbc.core.namedparam.MapSqlParameterSource;
import org.springframework.jdbc.core.namedparam.SqlParameterSource;
import org.springframework.stereotype.Repository;

import java.sql.ResultSet;
import java.sql.SQLException;
import java.time.LocalDate;
import java.time.LocalDateTime;
import java.util.*;

import static gov.nysenate.openleg.util.CollectionUtils.difference;
import static gov.nysenate.openleg.util.DateUtils.toDate;

@Repository
public class SqlBillDao extends SqlBaseDao implements BillDao {
    private static final Logger logger = LoggerFactory.getLogger(SqlBillDao.class);

    @Autowired
    private MemberService memberService;
    @Autowired
    private VetoDataService vetoDataService;
    @Autowired
    private ApprovalDataService approvalDataService;

    /* --- Implemented Methods --- */

    /**
     * {@inheritDoc}
     */
    @Override
    public Bill getBill(BillId billId) {
        logger.trace("Fetching Bill {} from database...", billId);
        final ImmutableParams baseParams = getBaseParams(billId);
        // Retrieve base Bill object
        Bill bill = getBaseBill(baseParams);
        // Fetch the amendments
        List<BillAmendment> billAmendments = getBillAmendments(baseParams);
        for (BillAmendment amendment : billAmendments) {
            final ImmutableParams amendParams = baseParams.add(
                    new MapSqlParameterSource("version", amendment.getVersion().getValue()));
            // Fetch all the same as bill ids
            amendment.setSameAs(getSameAsBills(amendParams));
            // Get the cosponsors for the amendment
            amendment.setCoSponsors(getCoSponsors(amendParams));
            // Get the multi-sponsors for the amendment
            amendment.setMultiSponsors(getMultiSponsors(amendParams));
            // Get the votes
            amendment.setVotesMap(getBillVotes(amendParams));
        }
        // Set the amendments
        bill.addAmendments(billAmendments);
        // Set the publish status for each amendment
        bill.setPublishStatuses(getBillAmendPublishStatuses(baseParams));
        // Get the sponsor
        bill.setSponsor(getBillSponsor(baseParams));
        // Get any additional sponsors
        bill.setAdditionalSponsors(getAdditionalSponsors(baseParams));
        // Get the milestones
        bill.setMilestones(getBillMilestones(baseParams));
        // Get the actions
        bill.setActions(getBillActions(baseParams));
        // Get direct prev bill version ids
        bill.setDirectPreviousVersion(getDirectPrevVersion(baseParams));
        // Get the prev bill version ids
        bill.setAllPreviousVersions(getAllPreviousVersions(baseParams));
        // Get the associated bill committees
        bill.setPastCommittees(getBillCommittees(baseParams));
        // Get the associated veto memos
        bill.setVetoMessages(getBillVetoMessages(bill.getBaseBillId()));
        // Get the approval message
        bill.setApprovalMessage(getBillApprovalMessage(bill.getBaseBillId()));
        // Get the associated committee agendas
        bill.setCommitteeAgendas(getCommitteeAgendas(baseParams));
        // Get the associated calendars
        bill.setCalendars(getCalendars(baseParams));
        // Bill has been fully constructed
        return bill;
    }

    /**
     * {@inheritDoc}
     */
    @Override
    public BillInfo getBillInfo(BillId billId) throws DataAccessException {
        logger.trace("Fetching BillInfo {} from database...", billId);
        final ImmutableParams baseParams = getBaseParams(billId);
        // Retrieve base bill object
        Bill bill = getBaseBill(baseParams);
        bill.setSponsor(getBillSponsor(baseParams));
        bill.setMilestones(getBillMilestones(baseParams));
        bill.setActions(getBillActions(baseParams));
        return bill.getBillInfo();
    }

    /**
     * {@inheritDoc}
     */
    @Override
    public void applyText(Bill strippedBill) throws DataAccessException {
        if (strippedBill == null) {
            throw new IllegalArgumentException("Cannot apply bill text on a null bill");
        }
        MapSqlParameterSource billParams = new MapSqlParameterSource();
        addBillIdParams(strippedBill, billParams);
        jdbcNamed.query(SqlBillQuery.SELECT_BILL_TEXT.getSql(schema()), billParams, (RowCallbackHandler) (ResultSet rs) -> {
            BillAmendment ba = strippedBill.getAmendment(Version.of(rs.getString("bill_amend_version")));
            ba.setMemo(rs.getString("sponsor_memo"));
            ba.setFullText(rs.getString("full_text"));
        });
    }

    /**
     * {@inheritDoc}
     * <p>
     * Updates information for an existing bill or creates new records if the bill is new.
     * Due to the normalized nature of the database it takes several queries to update all
     * the relevant pieces of data contained within the Bill object. The sobiFragment
     * reference is used to keep track of changes to the bill.
     */
    @Override
    public void updateBill(Bill bill, SobiFragment sobiFragment) {
        logger.trace("Updating Bill {} in database...", bill);
        // Update the bill record
        final ImmutableParams billParams = ImmutableParams.from(getBillParams(bill, sobiFragment));
        if (jdbcNamed.update(SqlBillQuery.UPDATE_BILL.getSql(schema()), billParams) == 0) {
            jdbcNamed.update(SqlBillQuery.INSERT_BILL.getSql(schema()), billParams);
        }
        // Update the bill amendments
        for (BillAmendment amendment : bill.getAmendmentList()) {
            final ImmutableParams amendParams = ImmutableParams.from(getBillAmendmentParams(amendment, sobiFragment));
            if (jdbcNamed.update(SqlBillQuery.UPDATE_BILL_AMENDMENT.getSql(schema()), amendParams) == 0) {
                jdbcNamed.update(SqlBillQuery.INSERT_BILL_AMENDMENT.getSql(schema()), amendParams);
            }
            // Update the same as bills
            updateBillSameAs(amendment, sobiFragment, amendParams);
            // Update the co-sponsors list
            updateBillCosponsor(amendment, sobiFragment, amendParams);
            // Update the multi-sponsors list
            updateBillMultiSponsor(amendment, sobiFragment, amendParams);
            // Update votes
            updateBillVotes(amendment, sobiFragment, amendParams);
        }
        // Update the publish statuses of the amendments
        updateBillAmendPublishStatus(bill, sobiFragment, billParams);
        // Update the sponsor
        updateBillSponsor(bill, sobiFragment, billParams);
        // Update the milestones
        updateBillMilestones(bill, sobiFragment, billParams);
        // Determine which actions need to be inserted/deleted. Individual actions are never updated.
        updateActions(bill, sobiFragment, billParams);
        // Determine if the previous versions have changed and insert accordingly.
        updatePreviousBillVersion(bill, sobiFragment, billParams);
        // Update associated committees
        updateBillCommittees(bill, sobiFragment, billParams);
        // Update veto messages
        updateVetoMessages(bill, sobiFragment);
        // Update approval message
        updateApprovalMessage(bill, sobiFragment);
    }

    /**
     * {@inheritDoc}
     */
    @Override
    public List<BaseBillId> getBillIds(SessionYear sessionYear, LimitOffset limOff, SortOrder billIdSort) throws DataAccessException {
        ImmutableParams params = ImmutableParams.from(new MapSqlParameterSource("sessionYear", sessionYear.getYear()));
        OrderBy orderBy = new OrderBy("bill_print_no", billIdSort, "bill_session_year", billIdSort);
        return jdbcNamed.query(SqlBillQuery.SELECT_BILL_IDS_BY_SESSION.getSql(schema(), orderBy, limOff), params, (rs, row) ->
                new BaseBillId(rs.getString("bill_print_no"), rs.getInt("bill_session_year")));
    }

    /**
     * {@inheritDoc}
     */
    @Override
    public int getBillCount() throws DataAccessException {
        return jdbc.queryForObject(SqlBillQuery.SELECT_COUNT_ALL_BILLS.getSql(schema()), (rs, row) -> rs.getInt("total"));
    }

    /**
     * {@inheritDoc}
     */
    @Override
    public int getBillCount(SessionYear sessionYear) throws DataAccessException {
        ImmutableParams params = ImmutableParams.from(new MapSqlParameterSource("sessionYear", sessionYear.getYear()));
        return jdbcNamed.queryForObject(SqlBillQuery.SELECT_COUNT_ALL_BILLS_IN_SESSION.getSql(schema()), params,
                (rs, row) -> rs.getInt("total"));
    }

    /**
     * {@inheritDoc}
     */
    @Override
    public String getAlternateBillPdfUrl(BillId billId) {
        SqlParameterSource params = getBillIdParams(billId);
        return jdbcNamed.queryForObject(SqlBillQuery.SELECT_ALTERNATE_PDF_URL.getSql(schema()), params,
                (rs, row) -> rs.getString("url_path"));
    }

    /**
     * {@inheritDoc}
     */
    @Override
    public Range<SessionYear> activeSessionRange() {
        if (getBillCount() == 0) {
            throw new EmptyResultDataAccessException("No active session range since there are " +
                    "no bills in the database!", 1);
        }
        return jdbc.queryForObject(SqlBillQuery.ACTIVE_SESSION_YEARS.getSql(schema()), (rs, row) ->
                Range.closed(SessionYear.of(rs.getInt("min")), SessionYear.of(rs.getInt("max")))
        );
    }

    /** --- Methods --- */

    /**
     * Get the base bill instance for the base bill id in the params.
     */
    public Bill getBaseBill(ImmutableParams baseParams) {
        return jdbcNamed.queryForObject(SqlBillQuery.SELECT_BILL.getSql(schema()), baseParams, new BillRowMapper());
    }

    /**
     * Get a list of all the bill actions for the base bill id in the params.
     */
    public List<BillAction> getBillActions(ImmutableParams baseParams) {
        OrderBy orderBy = new OrderBy("sequence_no", SortOrder.ASC);
        LimitOffset limOff = LimitOffset.ALL;
        return jdbcNamed.query(SqlBillQuery.SELECT_BILL_ACTIONS.getSql(schema(), orderBy, limOff), baseParams, new BillActionRowMapper());
    }

    /**
     * Get previous session year bill id for the base bill id in the params.
     */
<<<<<<< HEAD
    public Set<BillId> getDirectPrevVersions(ImmutableParams baseParams) {
        return new TreeSet<>(jdbcNamed.query(SqlBillQuery.SELECT_BILL_PREVIOUS_VERSIONS.getSql(schema()), baseParams,
                new BillPreviousVersionRowMapper()));
=======
    public BillId getDirectPrevVersion(ImmutableParams baseParams) {
        List<BillId> billIds = jdbcNamed.query(
                SqlBillQuery.SELECT_BILL_PREVIOUS_VERSIONS.getSql(
                        schema(), new OrderBy("bill_session_year", SortOrder.DESC)),
                baseParams, new BillPreviousVersionRowMapper());
        if (billIds.size() == 0) {
            return null;
        }
        return billIds.get(0);
>>>>>>> 1f0e69c4
    }

    /**
     * Get all previous session year bill ids recursively for the base bill id in the params.
     */
    public Set<BillId> getAllPreviousVersions(ImmutableParams baseParams) {
        OrderBy orderBy = new OrderBy("prev_bill_session_year", SortOrder.DESC);
        return new TreeSet<>(jdbcNamed.query(
                SqlBillQuery.SELECT_ALL_BILL_PREVIOUS_VERSIONS.getSql(schema(), orderBy, LimitOffset.ALL), baseParams,
                new BillPreviousVersionRowMapper()));
    }

    /**
     * Get a set of the committee ids which represent the committees the bill was previously referred to.
     */
    public TreeSet<CommitteeVersionId> getBillCommittees(ImmutableParams baseParams) {
        return new TreeSet<>(jdbcNamed.query(SqlBillQuery.SELECT_BILL_COMMITTEES.getSql(schema()), baseParams, new BillCommitteeRowMapper()));
    }

    /**
     * Get the same as bill ids for the bill id in the params.
     */
    public Set<BillId> getSameAsBills(ImmutableParams amendParams) {
        return new HashSet<>(jdbcNamed.query(SqlBillQuery.SELECT_BILL_SAME_AS.getSql(schema()), amendParams, new BillSameAsRowMapper()));
    }

    /**
     * Get the bill sponsor for the bill id in the params. Return null if the sponsor has not been set yet.
     */
    public BillSponsor getBillSponsor(ImmutableParams baseParams) {
        try {
            return jdbcNamed.queryForObject(
                    SqlBillQuery.SELECT_BILL_SPONSOR.getSql(schema()), baseParams, new BillSponsorRowMapper(memberService));
        } catch (EmptyResultDataAccessException ex) {
            return null;
        }
    }

    /**
     * Get any additional sponsors that were manually entered into the database.
     */
    public List<SessionMember> getAdditionalSponsors(ImmutableParams baseParams) {
        try {
            OrderBy orderBy = new OrderBy("sequence_no", SortOrder.ASC);
            return jdbcNamed.query(SqlBillQuery.SELECT_ADDTL_BILL_SPONSORS.getSql(schema(), orderBy, LimitOffset.ALL),
                    baseParams, new BillMemberRowMapper(memberService));
        } catch (EmptyResultDataAccessException ex) {
            return new ArrayList<>();
        }
    }

    /**
     * Get the bill's milestone list.
     */
    public LinkedList<BillStatus> getBillMilestones(ImmutableParams baseParams) {
        OrderBy orderBy = new OrderBy("rank", SortOrder.ASC);
        return new LinkedList<>(jdbcNamed.query(SqlBillQuery.GET_BILL_MILESTONES.getSql(schema(), orderBy, LimitOffset.ALL), baseParams,
                (rs, rowNum) -> {
                    BillStatus status = new BillStatus(BillStatusType.valueOf(rs.getString("status")), getLocalDateFromRs(rs, "date"));
                    status.setActionSequenceNo(rs.getInt("action_sequence_no"));
                    status.setCommitteeId(getCommitteeIdFromRs(rs));
                    status.setCalendarNo((rs.getInt("cal_no") != 0) ? rs.getInt("cal_no") : null);
                    return status;
                }));
    }

    /**
     * Fetch the collection of bill amendment references for the base bill id in the params.
     */
    public List<BillAmendment> getBillAmendments(ImmutableParams baseParams) {
        return jdbcNamed.query(SqlBillQuery.SELECT_BILL_AMENDMENTS.getSql(schema()), baseParams, new BillAmendmentRowMapper());
    }

    /**
     * Get a map of the publish statuses for each amendment version.
     */
    public TreeMap<Version, PublishStatus> getBillAmendPublishStatuses(ImmutableParams baseParams) {
        BillAmendPublishStatusHandler handler = new BillAmendPublishStatusHandler();
        jdbcNamed.query(SqlBillQuery.SELECT_BILL_AMEND_PUBLISH_STATUSES.getSql(schema()), baseParams, handler);
        return handler.getPublishStatusMap();
    }

    /**
     * Get the co sponsors listing for the bill id in the params.
     */
    public List<SessionMember> getCoSponsors(ImmutableParams amendParams) {
        return jdbcNamed.query(SqlBillQuery.SELECT_BILL_COSPONSORS.getSql(schema()), amendParams, new BillMemberRowMapper(memberService));
    }

    /**
     * Get the multi sponsors listing for the bill id in the params.
     */
    public List<SessionMember> getMultiSponsors(ImmutableParams amendParams) {
        return jdbcNamed.query(SqlBillQuery.SELECT_BILL_MULTISPONSORS.getSql(schema()), amendParams, new BillMemberRowMapper(memberService));
    }

    /**
     * Get the votes for the bill id in the params.
     */
    public List<BillVote> getBillVotes(ImmutableParams baseParams) {
        BillVoteRowHandler voteHandler = new BillVoteRowHandler(memberService);
        jdbcNamed.query(SqlBillQuery.SELECT_BILL_VOTES.getSql(schema()), baseParams, voteHandler);
        return voteHandler.getBillVotes();
    }

    /**
     * Get veto memos for the bill
     */
    public Map<VetoId, VetoMessage> getBillVetoMessages(BaseBillId baseBillId) {
        try {
            return vetoDataService.getBillVetoes(baseBillId);
        } catch (VetoNotFoundException ex) {
            return new HashMap<>();
        }
    }

    public ApprovalMessage getBillApprovalMessage(BaseBillId baseBillId) {
        try {
            return approvalDataService.getApprovalMessage(baseBillId);
        } catch (ApprovalNotFoundException ex) {
            return null;
        }
    }

    /**
     * Get a list of the associated committee agenda ids.
     */
    public List<CommitteeAgendaId> getCommitteeAgendas(ImmutableParams baseParams) {
        OrderBy orderBy = new OrderBy("aic.meeting_date_time", SortOrder.ASC);
        return jdbcNamed.query(SqlBillQuery.SELECT_COMM_AGENDA_IDS.getSql(schema(), orderBy, LimitOffset.ALL), baseParams,
                (rs, rowNum) ->
                        new CommitteeAgendaId(new AgendaId(rs.getInt("agenda_no"), rs.getInt("year")),
                                new CommitteeId(Chamber.SENATE, rs.getString("committee_name")))
        );
    }

    /**
     * Get a list of the associated calendar ids.
     */
    public List<CalendarId> getCalendars(ImmutableParams baseParams) {
        OrderBy orderBy = new OrderBy("cs.calendar_year", SortOrder.ASC, "cs.calendar_no", SortOrder.ASC);
        return jdbcNamed.query(SqlBillQuery.SELECT_CALENDAR_IDS.getSql(schema(), orderBy, LimitOffset.ALL), baseParams,
                (rs, rowNum) -> {
                    return new CalendarId(rs.getInt("calendar_no"), rs.getInt("calendar_year"));
                });
    }

    /**
     * Updates the bill's same as set.
     */
    protected void updateBillSameAs(BillAmendment amendment, SobiFragment sobiFragment, ImmutableParams amendParams) {
        Set<BillId> existingSameAs = getSameAsBills(amendParams);
        if (!existingSameAs.equals(amendment.getSameAs())) {
            Set<BillId> newSameAs = new HashSet<>(amendment.getSameAs());
            newSameAs.removeAll(existingSameAs);             // New same as bill ids to insert
            existingSameAs.removeAll(amendment.getSameAs()); // Old same as bill ids to delete
            existingSameAs.forEach(billId -> {
                ImmutableParams sameAsParams = ImmutableParams.from(getBillSameAsParams(amendment, billId, sobiFragment));
                jdbcNamed.update(SqlBillQuery.DELETE_SAME_AS.getSql(schema()), sameAsParams);
            });
            newSameAs.forEach(billId -> {
                ImmutableParams sameAsParams = ImmutableParams.from(getBillSameAsParams(amendment, billId, sobiFragment));
                jdbcNamed.update(SqlBillQuery.INSERT_BILL_SAME_AS.getSql(schema()), sameAsParams);
            });
        }
    }

    /**
     * Updates the bill's action list into the database.
     */
    protected void updateActions(Bill bill, SobiFragment sobiFragment, ImmutableParams billParams) {
        List<BillAction> existingBillActions = getBillActions(billParams);
        List<BillAction> newBillActions = new ArrayList<>(bill.getActions());
        newBillActions.removeAll(existingBillActions);    // New actions to insert
        existingBillActions.removeAll(bill.getActions()); // Old actions to delete
        // Delete actions that are not in the updated list
        for (BillAction action : existingBillActions) {
            MapSqlParameterSource actionParams = getBillActionParams(action, sobiFragment);
            jdbcNamed.update(SqlBillQuery.DELETE_BILL_ACTION.getSql(schema()), actionParams);
        }
        // Insert all new actions
        for (BillAction action : newBillActions) {
            MapSqlParameterSource actionParams = getBillActionParams(action, sobiFragment);
            jdbcNamed.update(SqlBillQuery.INSERT_BILL_ACTION.getSql(schema()), actionParams);
        }
    }

    /**
     * Update the bill's previous version.
     */
    protected void updatePreviousBillVersion(Bill bill, SobiFragment sobiFragment, ImmutableParams billParams) {
        if (bill.getDirectPreviousVersion() == null) {
            jdbcNamed.update(SqlBillQuery.DELETE_BILL_PREVIOUS_VERSION.getSql(schema()), billParams);
        }
        else {
            MapSqlParameterSource params = getBillPrevVersionParams(bill, sobiFragment);
            if (jdbcNamed.update(SqlBillQuery.UPDATE_BILL_PREVIOUS_VERSION.getSql(schema()), params) == 0) {
                jdbcNamed.update(SqlBillQuery.INSERT_BILL_PREVIOUS_VERSION.getSql(schema()), params);
            }
        }
        // Update the bill object to include any indirect previous versions resulting from the new prev version
        bill.setAllPreviousVersions(getAllPreviousVersions(billParams));
    }

    /**
     * Update the bill's previous committee set.
     */
    protected void updateBillCommittees(Bill bill, SobiFragment sobiFragment, ImmutableParams billParams) {
        Set<CommitteeVersionId> existingComms = getBillCommittees(billParams);
        if (!existingComms.equals(bill.getPastCommittees())) {
            Set<CommitteeVersionId> newComms = new HashSet<>(bill.getPastCommittees());
            newComms.removeAll(existingComms);                 // New committees to insert
            existingComms.removeAll(bill.getPastCommittees()); // Old committees to delete
            existingComms.forEach(cvid -> {
                ImmutableParams commParams = ImmutableParams.from(getBillCommitteeParams(bill, cvid, sobiFragment));
                jdbcNamed.update(SqlBillQuery.DELETE_BILL_COMMITTEE.getSql(schema()), commParams);
            });
            newComms.forEach(cvid -> {
                ImmutableParams commParams = ImmutableParams.from(getBillCommitteeParams(bill, cvid, sobiFragment));
                jdbcNamed.update(SqlBillQuery.INSERT_BILL_COMMITTEE.getSql(schema()), commParams);
            });
        }
    }

    /**
     * Update any veto messages through the veto data service
     */
    protected void updateVetoMessages(Bill bill, SobiFragment sobiFragment) {
        vetoDataService.deleteBillVetoes(bill.getBaseBillId());
        for (VetoMessage vetoMessage : bill.getVetoMessages().values()) {
            vetoDataService.updateVetoMessage(vetoMessage, sobiFragment);
        }
    }

    protected void updateApprovalMessage(Bill bill, SobiFragment sobiFragment) {
        approvalDataService.deleteApprovalMessage(bill.getBaseBillId());
        if (bill.getApprovalMessage() != null) {
            approvalDataService.updateApprovalMessage(bill.getApprovalMessage(), sobiFragment);
        }
    }

    /**
     * Update the bill's sponsor information.
     */
    protected void updateBillSponsor(Bill bill, SobiFragment sobiFragment, ImmutableParams billParams) {
        if (bill.getSponsor() != null) {
            MapSqlParameterSource params = getBillSponsorParams(bill, sobiFragment);
            if (jdbcNamed.update(SqlBillQuery.UPDATE_BILL_SPONSOR.getSql(schema()), params) == 0) {
                jdbcNamed.update(SqlBillQuery.INSERT_BILL_SPONSOR.getSql(schema()), params);
            }
        } else {
            jdbcNamed.update(SqlBillQuery.DELETE_BILL_SPONSOR.getSql(schema()), billParams);
        }
    }

    /**
     * Update the bill milestones list.
     */
    protected void updateBillMilestones(Bill bill, SobiFragment sobiFragment, ImmutableParams billParams) {
        List<BillStatus> existingMilestones = getBillMilestones(billParams);
        List<BillStatus> newMilestones = bill.getMilestones();
        // If old list is not the same as the new list, wipe the old and insert the new. We won't
        // need to keep track of updates for this, so no reason to be precise like cosponsors for example.
        if (!existingMilestones.equals(newMilestones)) {
            jdbcNamed.update(SqlBillQuery.DELETE_BILL_MILESTONES.getSql(schema()), billParams);
            int rank = 1;
            for (BillStatus status : newMilestones) {
                jdbcNamed.update(SqlBillQuery.INSERT_BILL_MILESTONE.getSql(schema()),
                        getMilestoneParams(bill, status, rank++, sobiFragment));
            }
        }
    }

    /**
     * Update the bill's amendment publish statuses.
     */
    protected void updateBillAmendPublishStatus(Bill bill, SobiFragment sobiFragment, ImmutableParams billParams) {
        Map<Version, PublishStatus> existingPubStatus = getBillAmendPublishStatuses(billParams);
        Map<Version, PublishStatus> newPubStatus = bill.getAmendPublishStatusMap();
        MapDifference<Version, PublishStatus> diff = Maps.difference(existingPubStatus, newPubStatus);
        // Old entries that do not show up in the new one should be marked as unpublished
        diff.entriesOnlyOnLeft().forEach((version, pubStatus) -> {
            if (!pubStatus.isOverride() && pubStatus.isPublished()) {
                LocalDateTime dateTime = (sobiFragment != null) ? sobiFragment.getPublishedDateTime()
                        : LocalDateTime.now();
                PublishStatus unPubStatus = new PublishStatus(false, dateTime, false, "No longer referenced");
                MapSqlParameterSource params = getBillPublishStatusParams(bill, version, unPubStatus, sobiFragment);
                jdbcNamed.update(SqlBillQuery.UPDATE_BILL_AMEND_PUBLISH_STATUS.getSql(schema()), params);
            }
        });
        // Update changed publish statuses if the existing is not an override
        diff.entriesDiffering().forEach((version, pubStatus) -> {
            if (!pubStatus.leftValue().isOverride()) {
                MapSqlParameterSource params = getBillPublishStatusParams(bill, version, pubStatus.rightValue(), sobiFragment);
                jdbcNamed.update(SqlBillQuery.UPDATE_BILL_AMEND_PUBLISH_STATUS.getSql(schema()), params);
            }
        });
        // Insert new publish statuses
        diff.entriesOnlyOnRight().forEach((version, pubStatus) -> {
            MapSqlParameterSource params = getBillPublishStatusParams(bill, version, pubStatus, sobiFragment);
            jdbcNamed.update(SqlBillQuery.INSERT_BILL_AMEND_PUBLISH_STATUS.getSql(schema()), params);
        });
    }

    /**
     * Update the bill's co sponsor list by deleting, inserting, and updating as needed.
     */
    protected void updateBillCosponsor(BillAmendment billAmendment, SobiFragment sobiFragment, ImmutableParams amendParams) {
        List<SessionMember> existingCoSponsors = getCoSponsors(amendParams);
        if (!existingCoSponsors.equals(billAmendment.getCoSponsors())) {
            MapDifference<SessionMember, Integer> diff = difference(existingCoSponsors, billAmendment.getCoSponsors(), 1);
            // Delete old cosponsors
            diff.entriesOnlyOnLeft().forEach((member, ordinal) -> {
                ImmutableParams cspParams = amendParams.add(new MapSqlParameterSource("sessionMemberId", member.getSessionMemberId()));
                jdbcNamed.update(SqlBillQuery.DELETE_BILL_COSPONSOR.getSql(schema()), cspParams);
            });
            // Update re-ordered cosponsors
            diff.entriesDiffering().forEach((member, ordinal) -> {
                ImmutableParams cspParams = ImmutableParams.from(
                        getCoMultiSponsorParams(billAmendment, member, ordinal.rightValue(), sobiFragment));
                jdbcNamed.update(SqlBillQuery.UPDATE_BILL_COSPONSOR.getSql(schema()), cspParams);
            });
            // Insert new cosponsors
            diff.entriesOnlyOnRight().forEach((member, ordinal) -> {
                ImmutableParams cspParams = ImmutableParams.from(
                        getCoMultiSponsorParams(billAmendment, member, ordinal, sobiFragment));
                jdbcNamed.update(SqlBillQuery.INSERT_BILL_COSPONSOR.getSql(schema()), cspParams);
            });
        }
    }

    /**
     * Update the bill's multi-sponsor list by deleting, inserting, and updating as needed.
     */
    protected void updateBillMultiSponsor(BillAmendment billAmendment, SobiFragment sobiFragment, ImmutableParams amendParams) {
        List<SessionMember> existingMultiSponsors = getMultiSponsors(amendParams);
        if (!existingMultiSponsors.equals(billAmendment.getMultiSponsors())) {
            MapDifference<SessionMember, Integer> diff = difference(existingMultiSponsors, billAmendment.getMultiSponsors(), 1);
            // Delete old multisponsors
            diff.entriesOnlyOnLeft().forEach((member, ordinal) -> {
                ImmutableParams mspParams = amendParams.add(new MapSqlParameterSource("sessionMemberId", member.getSessionMemberId()));
                jdbcNamed.update(SqlBillQuery.DELETE_BILL_MULTISPONSOR.getSql(schema()), mspParams);
            });
            // Update re-ordered multisponsors
            diff.entriesDiffering().forEach((member, ordinal) -> {
                ImmutableParams mspParams = ImmutableParams.from(
                        getCoMultiSponsorParams(billAmendment, member, ordinal.rightValue(), sobiFragment));
                jdbcNamed.update(SqlBillQuery.UPDATE_BILL_MULTISPONSOR.getSql(schema()), mspParams);
            });
            // Insert new multisponsors
            diff.entriesOnlyOnRight().forEach((member, ordinal) -> {
                ImmutableParams mspParams = ImmutableParams.from(
                        getCoMultiSponsorParams(billAmendment, member, ordinal, sobiFragment));
                jdbcNamed.update(SqlBillQuery.INSERT_BILL_MULTISPONSOR.getSql(schema()), mspParams);
            });
        }
    }

    /**
     * Update the bill amendment's list of votes.
     */
    protected void updateBillVotes(BillAmendment billAmendment, SobiFragment sobiFragment, ImmutableParams amendParams) {
        List<BillVote> existingBillVotes = getBillVotes(amendParams);
        List<BillVote> newBillVotes = new ArrayList<>(billAmendment.getVotesList());
        newBillVotes.removeAll(existingBillVotes);
        existingBillVotes.removeAll(billAmendment.getVotesList());
        // Delete all outdated votes
        for (BillVote billVote : existingBillVotes) {
            MapSqlParameterSource voteInfoParams = getBillVoteInfoParams(billAmendment, billVote, sobiFragment);
            jdbcNamed.update(SqlBillQuery.DELETE_BILL_VOTES_INFO.getSql(schema()), voteInfoParams);
        }
        // Insert the new/updated votes
        for (BillVote billVote : newBillVotes) {
            MapSqlParameterSource voteParams = getBillVoteInfoParams(billAmendment, billVote, sobiFragment);
            jdbcNamed.update(SqlBillQuery.INSERT_BILL_VOTES_INFO.getSql(schema()), voteParams);
            for (BillVoteCode voteCode : billVote.getMemberVotes().keySet()) {
                voteParams.addValue("voteCode", voteCode.name().toLowerCase());
                for (SessionMember member : billVote.getMembersByVote(voteCode)) {
                    voteParams.addValue("sessionMemberId", member.getSessionMemberId());
                    voteParams.addValue("memberShortName", member.getLbdcShortName());
                    jdbcNamed.update(SqlBillQuery.INSERT_BILL_VOTES_ROLL.getSql(schema()), voteParams);
                }
            }
        }
    }

    /**
     * --- Helper Classes ---
     */

    private static class BillRowMapper implements RowMapper<Bill> {
        @Override
        public Bill mapRow(ResultSet rs, int rowNum) throws SQLException {
            Bill bill = new Bill(new BaseBillId(rs.getString("bill_print_no"), rs.getInt("bill_session_year")));
            bill.setTitle(rs.getString("title"));
            bill.setSummary(rs.getString("summary"));
            bill.setActiveVersion(Version.of(rs.getString("active_version")));
            if (rs.getString("program_info") != null) {
                bill.setProgramInfo(new ProgramInfo(rs.getString("program_info"), rs.getInt("program_info_num")));
            }
            bill.setYear(rs.getInt("active_year"));
            if (rs.getString("status") != null) {
                BillStatus status = new BillStatus(BillStatusType.valueOf(rs.getString("status")),
                        rs.getDate("status_date").toLocalDate());
                status.setCommitteeId(getCommitteeIdFromRs(rs));
                status.setCalendarNo(rs.getInt("bill_cal_no") != 0 ? rs.getInt("bill_cal_no") : null);
                bill.setStatus(status);
            }
            if (rs.getString("sub_bill_print_no") != null) {
                bill.setSubstitutedBy(new BaseBillId(rs.getString("sub_bill_print_no"), bill.getSession()));
            }
            if (rs.getString("reprint_of_bill") != null) {
                bill.setReprintOf(new BaseBillId(rs.getString("reprint_of_bill"),bill.getSession()));
            }
            bill.setLDBlurb(rs.getString("blurb"));
            setModPubDatesFromResultSet(bill, rs);
            return bill;
        }
    }

    private static class BillAmendmentRowMapper implements RowMapper<BillAmendment> {
        @Override
        public BillAmendment mapRow(ResultSet rs, int rowNum) throws SQLException {
            BaseBillId baseBillId = new BaseBillId(rs.getString("bill_print_no"), rs.getInt("bill_session_year"));
            BillAmendment amend = new BillAmendment(baseBillId, Version.of(rs.getString("bill_amend_version")));
            amend.setMemo(rs.getString("sponsor_memo"));
            amend.setActClause(rs.getString("act_clause"));
            amend.setFullText(rs.getString("full_text"));
            amend.setStricken(rs.getBoolean("stricken"));
            amend.setUniBill(rs.getBoolean("uni_bill"));
            amend.setLawSection(rs.getString("law_section"));
            amend.setLaw(rs.getString("law_code"));
            return amend;
        }
    }

    private static class BillAmendPublishStatusHandler implements RowCallbackHandler {
        TreeMap<Version, PublishStatus> publishStatusMap = new TreeMap<>();

        @Override
        public void processRow(ResultSet rs) throws SQLException {
            PublishStatus pubStatus = new PublishStatus(
                    rs.getBoolean("published"), getLocalDateTimeFromRs(rs, "effect_date_time"),
                    rs.getBoolean("override"), rs.getString("notes"));
            publishStatusMap.put(Version.of(rs.getString("bill_amend_version")), pubStatus);
        }

        public TreeMap<Version, PublishStatus> getPublishStatusMap() {
            return publishStatusMap;
        }
    }

    private static class BillActionRowMapper implements RowMapper<BillAction> {
        @Override
        public BillAction mapRow(ResultSet rs, int rowNum) throws SQLException {
            BillAction billAction = new BillAction();
            billAction.setBillId(new BillId(rs.getString("bill_print_no"), rs.getInt("bill_session_year"),
                    rs.getString("bill_amend_version")));
            billAction.setChamber(Chamber.valueOf(rs.getString("chamber").toUpperCase()));
            billAction.setSequenceNo(rs.getInt("sequence_no"));
            billAction.setDate(getLocalDateFromRs(rs, "effect_date"));
            billAction.setText(rs.getString("text"));
            return billAction;
        }
    }

    private static class BillSameAsRowMapper implements RowMapper<BillId> {
        @Override
        public BillId mapRow(ResultSet rs, int rowNum) throws SQLException {
            return new BillId(rs.getString("same_as_bill_print_no"), rs.getInt("same_as_session_year"),
                    rs.getString("same_as_amend_version"));
        }
    }

    private static class BillPreviousVersionRowMapper implements RowMapper<BillId> {
        @Override
        public BillId mapRow(ResultSet rs, int rowNum) throws SQLException {
            return new BillId(rs.getString("prev_bill_print_no"), rs.getInt("prev_bill_session_year"),
                    rs.getString("prev_amend_version"));
        }
    }

    private static class BillSponsorRowMapper implements RowMapper<BillSponsor> {
        MemberService memberService;

        private BillSponsorRowMapper(MemberService memberService) {
            this.memberService = memberService;
        }

        @Override
        public BillSponsor mapRow(ResultSet rs, int rowNum) throws SQLException {
            BillSponsor sponsor = new BillSponsor();
            int sessionMemberId = rs.getInt("session_member_id");
            sponsor.setBudget(rs.getBoolean("budget_bill"));
            sponsor.setRules(rs.getBoolean("rules_sponsor"));
            if (sessionMemberId > 0) {
                try {
                    sponsor.setMember(memberService.getMemberBySessionId(sessionMemberId));
                } catch (MemberNotFoundEx memberNotFoundEx) {
                    logger.warn("Bill referenced a sponsor that does not exist. {}", memberNotFoundEx.getMessage());
                }
            }
            return sponsor;
        }
    }

    private static class BillMemberRowMapper implements RowMapper<SessionMember> {
        private MemberService memberService;

        private BillMemberRowMapper(MemberService memberService) {
            this.memberService = memberService;
        }

        @Override
        public SessionMember mapRow(ResultSet rs, int rowNum) throws SQLException {
            int sessionMemberId = rs.getInt("session_member_id");
            try {
                return memberService.getMemberBySessionId(sessionMemberId);
            } catch (MemberNotFoundEx memberNotFoundEx) {
                logger.warn("Bill referenced a member that does not exist: {}", memberNotFoundEx.getMessage());
            }
            return null;
        }
    }

    private static class BillCommitteeRowMapper implements RowMapper<CommitteeVersionId> {
        @Override
        public CommitteeVersionId mapRow(ResultSet rs, int rowNum) throws SQLException {
            String committeeName = rs.getString("committee_name");
            Chamber committeeChamber = Chamber.getValue(rs.getString("committee_chamber"));
            SessionYear session = getSessionYearFromRs(rs, "bill_session_year");
            LocalDate actionDate = getLocalDateFromRs(rs, "action_date");
            return new CommitteeVersionId(committeeChamber, committeeName, session, actionDate.atStartOfDay());
        }
    }

    /**
     * --- Param Source Methods ---
     */

    public ImmutableParams getBaseParams(BillId billId) {
        return ImmutableParams.from(new MapSqlParameterSource()
                .addValue("printNo", billId.getBasePrintNo())
                .addValue("sessionYear", billId.getSession().getYear()));
    }

    public ImmutableParams getBillIdParams(BillId billId) {
        return ImmutableParams.from(new MapSqlParameterSource()
                .addValue("printNo", billId.getBasePrintNo())
                .addValue("sessionYear", billId.getSession().getYear())
                .addValue("version", billId.getVersion().getValue()));
    }

    /**
     * Returns a MapSqlParameterSource with columns mapped to Bill values for use in update/insert queries on
     * the bill table.
     */
    private static MapSqlParameterSource getBillParams(Bill bill, SobiFragment fragment) {
        MapSqlParameterSource params = new MapSqlParameterSource();
        addBillIdParams(bill, params);
        params.addValue("title", bill.getTitle())
                .addValue("summary", bill.getSummary())
                .addValue("activeVersion", bill.getActiveVersion().getValue())
                .addValue("activeYear", bill.getYear())
                .addValue("programInfo", bill.getProgramInfo() != null ? bill.getProgramInfo().getInfo() : null)
                .addValue("programInfoNum", bill.getProgramInfo() != null ? bill.getProgramInfo().getNumber() : null)
                .addValue("status", bill.getStatus() != null ? bill.getStatus().getStatusType().name() : null)
                .addValue("statusDate", bill.getStatus() != null ? toDate(bill.getStatus().getActionDate()) : null)
                .addValue("committeeName", bill.getStatus() != null && bill.getStatus().getCommitteeId() != null
                        ? bill.getStatus().getCommitteeId().getName() : null)
                .addValue("committeeChamber", bill.getStatus() != null && bill.getStatus().getCommitteeId() != null
                        ? bill.getStatus().getCommitteeId().getChamber().asSqlEnum() : null)
                .addValue("billCalNo", bill.getStatus() != null ? bill.getStatus().getCalendarNo() : null)
                .addValue("blurb", bill.getLDBlurb())
                .addValue("reprintOf", bill.getReprintOf() != null ? bill.getReprintOf().getBasePrintNo() : null)
                .addValue("subPrintNo", bill.getSubstitutedBy() != null ? bill.getSubstitutedBy().getBasePrintNo() : null);

        addModPubDateParams(bill.getModifiedDateTime(), bill.getPublishedDateTime(), params);
        addLastFragmentParam(fragment, params);
        return params;
    }

    /**
     * Returns a MapSqlParameterSource with columns mapped to BillAmendment values for use in update/insert
     * queries on the bill amendment table.
     */
    private static MapSqlParameterSource getBillAmendmentParams(BillAmendment amendment, SobiFragment fragment) {
        MapSqlParameterSource params = new MapSqlParameterSource();
        addBillIdParams(amendment, params);
        params.addValue("sponsorMemo", amendment.getMemo())
                .addValue("actClause", amendment.getActClause())
                .addValue("fullText", amendment.getFullText())
                .addValue("stricken", amendment.isStricken())
                .addValue("lawSection", amendment.getLawSection())
                .addValue("lawCode", amendment.getLaw())
                .addValue("uniBill", amendment.isUniBill());
        addLastFragmentParam(fragment, params);
        return params;
    }

    private static MapSqlParameterSource getBillPublishStatusParams(Bill bill, Version version, PublishStatus pubStatus,
                                                                    SobiFragment fragment) {
        MapSqlParameterSource params = new MapSqlParameterSource();
        addBillIdParams(bill, params);
        params.addValue("version", version.getValue());
        params.addValue("published", pubStatus.isPublished());
        params.addValue("effectDateTime", toDate(pubStatus.getEffectDateTime()));
        params.addValue("override", pubStatus.isOverride());
        params.addValue("notes", pubStatus.getNotes());
        addLastFragmentParam(fragment, params);
        return params;
    }

    /**
     * Returns a MapSqlParameterSource with columns mapped to BillAction for use in inserting records
     * into the bill action table.
     */
    private static MapSqlParameterSource getBillActionParams(BillAction billAction, SobiFragment fragment) {
        MapSqlParameterSource params = new MapSqlParameterSource();
        params.addValue("printNo", billAction.getBillId().getBasePrintNo())
                .addValue("sessionYear", billAction.getBillId().getSession().getYear())
                .addValue("chamber", billAction.getChamber().toString().toLowerCase())
                .addValue("version", billAction.getBillId().getVersion().getValue())
                .addValue("effectDate", toDate(billAction.getDate()))
                .addValue("text", billAction.getText())
                .addValue("sequenceNo", billAction.getSequenceNo());
        addLastFragmentParam(fragment, params);
        return params;
    }

    private static MapSqlParameterSource getBillSameAsParams(BillAmendment billAmendment, BillId sameAs, SobiFragment fragment) {
        MapSqlParameterSource params = new MapSqlParameterSource();
        addBillIdParams(billAmendment, params);
        params.addValue("sameAsPrintNo", sameAs.getBasePrintNo())
                .addValue("sameAsSessionYear", sameAs.getSession().getYear())
                .addValue("sameAsVersion", sameAs.getVersion().getValue());
        addLastFragmentParam(fragment, params);
        return params;
    }

    private static MapSqlParameterSource getBillPrevVersionParams(Bill bill, SobiFragment fragment) {
        MapSqlParameterSource params = new MapSqlParameterSource();
        addBillIdParams(bill, params);
<<<<<<< HEAD
        params.addValue("prevPrintNo", prevVersion.getBasePrintNo())
                .addValue("prevSessionYear", prevVersion.getSession().getYear())
                .addValue("prevVersion", prevVersion.getVersion().getValue());
=======
        params.addValue("prevPrintNo", bill.getDirectPreviousVersion().getBasePrintNo())
              .addValue("prevSessionYear", bill.getDirectPreviousVersion().getSession().getYear())
              .addValue("prevVersion", bill.getDirectPreviousVersion().getVersion().getValue());
>>>>>>> 1f0e69c4
        addLastFragmentParam(fragment, params);
        return params;
    }

    private static MapSqlParameterSource getBillSponsorParams(Bill bill, SobiFragment fragment) {
        MapSqlParameterSource params = new MapSqlParameterSource();
        BillSponsor billSponsor = bill.getSponsor();
        boolean hasMember = billSponsor != null && billSponsor.hasMember();
        addBillIdParams(bill, params);
        params.addValue("sessionMemberId", (hasMember) ? billSponsor.getMember().getSessionMemberId() : null)
                .addValue("budgetBill", (billSponsor != null && billSponsor.isBudget()))
                .addValue("rulesSponsor", (billSponsor != null && billSponsor.isRules()));
        addLastFragmentParam(fragment, params);
        return params;
    }

    private static MapSqlParameterSource getMilestoneParams(Bill bill, BillStatus status, int rank, SobiFragment fragment) {
        MapSqlParameterSource params = new MapSqlParameterSource();
        addBillIdParams(bill, params);
        params.addValue("status", status.getStatusType().name())
                .addValue("rank", rank)
                .addValue("actionSequenceNo", status.getActionSequenceNo())
                .addValue("date", toDate(status.getActionDate()))
                .addValue("committeeName", (status.getCommitteeId() != null ? status.getCommitteeId().getName() : null))
                .addValue("committeeChamber", (status.getCommitteeId() != null ?
                        status.getCommitteeId().getChamber().asSqlEnum() : null))
                .addValue("calNo", status.getCalendarNo());
        addLastFragmentParam(fragment, params);
        return params;
    }

    private static MapSqlParameterSource getCoMultiSponsorParams(BillAmendment billAmendment, SessionMember member,
                                                                 int sequenceNo, SobiFragment fragment) {
        MapSqlParameterSource params = new MapSqlParameterSource();
        addBillIdParams(billAmendment, params);
        params.addValue("sessionMemberId", member.getSessionMemberId())
                .addValue("sequenceNo", sequenceNo);
        addLastFragmentParam(fragment, params);
        return params;
    }

    private static MapSqlParameterSource getBillVoteInfoParams(BillAmendment billAmendment, BillVote billVote,
                                                               SobiFragment fragment) {
        MapSqlParameterSource params = new MapSqlParameterSource();
        addBillIdParams(billAmendment, params);
        params.addValue("voteDate", toDate(billVote.getVoteDate()))
                .addValue("voteType", billVote.getVoteType().name().toLowerCase())
                .addValue("sequenceNo", billVote.getSequenceNo())
                .addValue("committeeName", (billVote.getCommitteeId() != null)
                        ? billVote.getCommitteeId().getName() : null)
                .addValue("committeeChamber", (billVote.getCommitteeId() != null)
                        ? billVote.getCommitteeId().getChamber().asSqlEnum() : null);
        addModPubDateParams(billVote.getModifiedDateTime(), billVote.getPublishedDateTime(), params);
        addLastFragmentParam(fragment, params);
        return params;
    }

    private static MapSqlParameterSource getBillCommitteeParams(Bill bill, CommitteeVersionId committee,
                                                                SobiFragment fragment) {
        MapSqlParameterSource params = new MapSqlParameterSource();
        addBillIdParams(bill, params);
        params.addValue("committeeName", committee.getName())
                .addValue("committeeChamber", committee.getChamber().asSqlEnum())
                .addValue("actionDate", toDate(committee.getReferenceDate()));
        addLastFragmentParam(fragment, params);
        return params;
    }

    /**
     * Applies columns that identify the base bill.
     */
    private static void addBillIdParams(Bill bill, MapSqlParameterSource params) {
        params.addValue("printNo", bill.getBasePrintNo())
                .addValue("sessionYear", bill.getSession().getYear());
    }

    /**
     * Adds columns that identify the bill amendment.
     */
    private static void addBillIdParams(BillAmendment billAmendment, MapSqlParameterSource params) {
        params.addValue("printNo", billAmendment.getBasePrintNo())
                .addValue("sessionYear", billAmendment.getSession().getYear())
                .addValue("version", billAmendment.getVersion().getValue());
    }

    /**
     * Get a CommitteeId from the result set or null if column doesn't have a value.
     */
    private static CommitteeId getCommitteeIdFromRs(ResultSet rs) throws SQLException {
        if (rs.getString("committee_name") != null) {
            return new CommitteeId(Chamber.getValue(rs.getString("committee_chamber")), rs.getString("committee_name"));
        }
        return null;
    }
}<|MERGE_RESOLUTION|>--- conflicted
+++ resolved
@@ -260,21 +260,13 @@
     /**
      * Get previous session year bill id for the base bill id in the params.
      */
-<<<<<<< HEAD
-    public Set<BillId> getDirectPrevVersions(ImmutableParams baseParams) {
-        return new TreeSet<>(jdbcNamed.query(SqlBillQuery.SELECT_BILL_PREVIOUS_VERSIONS.getSql(schema()), baseParams,
-                new BillPreviousVersionRowMapper()));
-=======
     public BillId getDirectPrevVersion(ImmutableParams baseParams) {
-        List<BillId> billIds = jdbcNamed.query(
-                SqlBillQuery.SELECT_BILL_PREVIOUS_VERSIONS.getSql(
-                        schema(), new OrderBy("bill_session_year", SortOrder.DESC)),
-                baseParams, new BillPreviousVersionRowMapper());
+        List<BillId> billIds =jdbcNamed.query(SqlBillQuery.SELECT_BILL_PREVIOUS_VERSIONS.getSql(schema(), new OrderBy("bill_session_year", SortOrder.DESC)),
+                             baseParams,new BillPreviousVersionRowMapper());
         if (billIds.size() == 0) {
             return null;
         }
         return billIds.get(0);
->>>>>>> 1f0e69c4
     }
 
     /**
@@ -918,15 +910,9 @@
     private static MapSqlParameterSource getBillPrevVersionParams(Bill bill, SobiFragment fragment) {
         MapSqlParameterSource params = new MapSqlParameterSource();
         addBillIdParams(bill, params);
-<<<<<<< HEAD
-        params.addValue("prevPrintNo", prevVersion.getBasePrintNo())
-                .addValue("prevSessionYear", prevVersion.getSession().getYear())
-                .addValue("prevVersion", prevVersion.getVersion().getValue());
-=======
         params.addValue("prevPrintNo", bill.getDirectPreviousVersion().getBasePrintNo())
-              .addValue("prevSessionYear", bill.getDirectPreviousVersion().getSession().getYear())
-              .addValue("prevVersion", bill.getDirectPreviousVersion().getVersion().getValue());
->>>>>>> 1f0e69c4
+                .addValue("prevSessionYear", bill.getDirectPreviousVersion().getSession().getYear())
+                .addValue("prevVersion", bill.getDirectPreviousVersion().getVersion().getValue());
         addLastFragmentParam(fragment, params);
         return params;
     }
