--- conflicted
+++ resolved
@@ -115,13 +115,9 @@
         // Determine if the previous versions have changed and insert accordingly.
         updatePreviousBillVersions(bill, sobiFragment, billParams);
         // Update associated committees
-<<<<<<< HEAD
         updateBillCommittees(bill, sobiFragment, billParams);
-=======
-        updateBillCommittees(bill);
         // Update veto messages
         updateVetoMessages(bill, sobiFragment);
->>>>>>> 1b179888
     }
 
     /** {@inheritDoc} */
