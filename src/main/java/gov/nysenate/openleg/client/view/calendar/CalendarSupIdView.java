package gov.nysenate.openleg.client.view.calendar;

import com.fasterxml.jackson.annotation.JsonIgnore;
import gov.nysenate.openleg.model.base.Version;
import gov.nysenate.openleg.model.calendar.CalendarSupplementalId;
import gov.nysenate.openleg.model.calendar.spotcheck.CalendarEntryListId;

public class CalendarSupIdView extends CalendarIdView {

    protected String version;

    public CalendarSupIdView(CalendarSupplementalId calendarSupplementalId) {
        super(calendarSupplementalId);
<<<<<<< HEAD
        if (calendarSupplementalId != null) {
            if (calendarSupplementalId.getVersion() != null) {
                if (calendarSupplementalId.getVersion().equals(Version.DEFAULT)) {
                    this.version = "floor";
                } else {
                    this.version = calendarSupplementalId.getVersion().getValue();
                }
            }
=======
        Version calVersion = calendarSupplementalId.getVersion();
        if (calVersion != null) {
            this.version = (calVersion == Version.ORIGINAL ? "floor" : calVersion.toString());
>>>>>>> 1b87fcaf
        }
    }

    //Added for Json deserialization
    protected CalendarSupIdView() {
    }

    public String getVersion() {
        return version;
    }

    @Override
    public String getViewType() {
        if (this.version.equals("floor")) {
            return "calendar-floor-id";
        }
        return "calendar-supplemental-id";
    }

    @JsonIgnore
    public CalendarEntryListId toCalendarEntryListId() {
        return this.toCalendarSupplementalId().toCalendarEntryListId();
    }

    @JsonIgnore
    public CalendarSupplementalId toCalendarSupplementalId() {
        return new CalendarSupplementalId(this.calendarNumber, this.year, this.version.equals("floor") ? Version.DEFAULT : Version.of(this.version));
    }
}<|MERGE_RESOLUTION|>--- conflicted
+++ resolved
@@ -11,20 +11,9 @@
 
     public CalendarSupIdView(CalendarSupplementalId calendarSupplementalId) {
         super(calendarSupplementalId);
-<<<<<<< HEAD
-        if (calendarSupplementalId != null) {
-            if (calendarSupplementalId.getVersion() != null) {
-                if (calendarSupplementalId.getVersion().equals(Version.DEFAULT)) {
-                    this.version = "floor";
-                } else {
-                    this.version = calendarSupplementalId.getVersion().getValue();
-                }
-            }
-=======
         Version calVersion = calendarSupplementalId.getVersion();
         if (calVersion != null) {
             this.version = (calVersion == Version.ORIGINAL ? "floor" : calVersion.toString());
->>>>>>> 1b87fcaf
         }
     }
 
@@ -51,6 +40,6 @@
 
     @JsonIgnore
     public CalendarSupplementalId toCalendarSupplementalId() {
-        return new CalendarSupplementalId(this.calendarNumber, this.year, this.version.equals("floor") ? Version.DEFAULT : Version.of(this.version));
+        return new CalendarSupplementalId(this.calendarNumber, this.year, this.version.equals("floor") ? Version.ORIGINAL : Version.of(this.version));
     }
 }