--- conflicted
+++ resolved
@@ -97,15 +97,18 @@
         return new ErrorResponse(ErrorCode.UNKNOWN_ERROR);
     }
 
-<<<<<<< HEAD
     @ExceptionHandler(TypeMismatchException.class)
     @ResponseStatus(value = HttpStatus.BAD_REQUEST)
     protected ErrorResponse handleTypeMismatchException(TypeMismatchException ex) {
         return new ErrorResponse(ErrorCode.INVALID_ARGUMENTS);
     }
 
-=======
->>>>>>> 8f196667
+    @ExceptionHandler(IllegalArgumentException.class)
+    @ResponseStatus(value = HttpStatus.BAD_REQUEST)
+    protected ErrorResponse handleInvalidArgumentEx(IllegalArgumentException ex) {
+        return new ErrorResponse(ErrorCode.INVALID_ARGUMENTS);
+    }
+
     @ExceptionHandler(IllegalArgumentException.class)
     @ResponseStatus(value = HttpStatus.BAD_REQUEST)
     protected ErrorResponse handleInvalidArgumentEx(IllegalArgumentException ex) {
