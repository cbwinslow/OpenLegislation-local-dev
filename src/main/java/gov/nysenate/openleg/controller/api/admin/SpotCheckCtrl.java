package gov.nysenate.openleg.controller.api.admin;

import com.google.common.collect.ImmutableMap;
import com.google.common.collect.Lists;
import com.google.common.collect.Range;
import gov.nysenate.openleg.client.response.base.BaseResponse;
import gov.nysenate.openleg.client.response.base.ListViewResponse;
import gov.nysenate.openleg.client.response.base.SimpleResponse;
import gov.nysenate.openleg.client.response.base.ViewObjectResponse;
import gov.nysenate.openleg.client.view.base.ListView;
import gov.nysenate.openleg.client.view.spotcheck.MismatchContentTypeSummaryView;
import gov.nysenate.openleg.client.view.spotcheck.MismatchStatusSummaryView;
import gov.nysenate.openleg.client.view.spotcheck.MismatchTypeSummaryView;
import gov.nysenate.openleg.client.view.spotcheck.MismatchView;
import gov.nysenate.openleg.controller.api.base.BaseCtrl;
import gov.nysenate.openleg.dao.base.LimitOffset;
import gov.nysenate.openleg.dao.base.OrderBy;
import gov.nysenate.openleg.dao.base.PaginatedList;
import gov.nysenate.openleg.dao.base.SortOrder;
import gov.nysenate.openleg.dao.spotcheck.MismatchOrderBy;
import gov.nysenate.openleg.model.spotcheck.*;
import gov.nysenate.openleg.service.spotcheck.base.SpotCheckReportService;
import gov.nysenate.openleg.service.spotcheck.base.SpotcheckRunService;
import org.apache.shiro.authz.annotation.RequiresPermissions;
import org.slf4j.Logger;
import org.slf4j.LoggerFactory;
import org.springframework.beans.factory.annotation.Autowired;
import org.springframework.web.bind.annotation.*;
import org.springframework.web.context.request.WebRequest;

import javax.annotation.PostConstruct;
import java.time.LocalDate;
import java.util.*;
import java.util.function.Function;
import java.util.stream.Collectors;

import static gov.nysenate.openleg.controller.api.base.BaseCtrl.BASE_ADMIN_API_PATH;
import static org.springframework.http.MediaType.APPLICATION_JSON_VALUE;

@RestController
@RequestMapping(value = BASE_ADMIN_API_PATH + "/spotcheck", produces = APPLICATION_JSON_VALUE)
public class SpotCheckCtrl extends BaseCtrl
{
    private static final Logger logger = LoggerFactory.getLogger(SpotCheckCtrl.class);

    @Autowired private List<SpotCheckReportService<?>> reportServices;
    @Autowired private SpotcheckRunService spotcheckRunService;

    private ImmutableMap<SpotCheckRefType, SpotCheckReportService<?>> reportServiceMap;

    @PostConstruct
    public void init() {
        reportServiceMap = ImmutableMap.copyOf(
                reportServices.stream()
                        .collect(Collectors.toMap(SpotCheckReportService::getSpotcheckRefType, Function.identity(),(a, b) -> b)));
    }

    /**
     * Spotcheck Mismatch API
     *
     * <p>Queries for spotcheck mismatches matching the supplied parameters.
     *
     * <p>Usage: (GET) /api/3/admin/spotcheck/mismatches
     *
     * <p>Request Parameters: <ul>
     *                     <li>datasource - string - retrieves mismatches for the specified datasource.
     *                     <li>contentType - string - retrieves mismatches for the specified content type.
     *                     <li>mismatchStatus - string[] - retrieves mismatches of the specified status.
     *                     <li>reportDate - string (ISO date) - optional - returns summary information for this date.
     *                                       Defaults to current date.
     *                     <li>mismatchType - string - optional, default all mismatch types. - retrieves mismatches of the specified type.
     *                     <li>ignoredStatuses - string[] - optional, default [NOT_IGNORED] - retrieves mismatches with the given ignore status.
     *                     <li>orderBy - string - optional, order results by the specified field, must be a valid {@link MismatchOrderBy} value.
     *                              - Defaults to REFERENCE_DATE.
     *                     <li>sort - string - optional, a SortOrder value representing the sort order. Defaults to DESC
     *                     <li>limit - int - limit the number of results.
     *                     <li>offset - int - start results from an offset.
     *                     </ul>
     */
    @RequiresPermissions("admin:view")
    @RequestMapping(value = "/mismatches", method = RequestMethod.GET)
    public BaseResponse getMismatches(@RequestParam String datasource,
                                      @RequestParam String contentType,
                                      @RequestParam String mismatchStatus,
                                      @RequestParam(required = false) String reportDate,
                                      @RequestParam(required = false) String mismatchType,
                                      @RequestParam(required = false) String[] ignoredStatuses,
                                      @RequestParam(required = false) String orderBy,
                                      @RequestParam(required = false) String sort,
                                      WebRequest request) {
        SpotCheckDataSource ds = getDatasource(datasource);
        SpotCheckContentType ct = getContentType(contentType);
        MismatchStatus status = getMismatchStatus(mismatchStatus);
        LocalDate rDate = getReportDate(reportDate);
        EnumSet<SpotCheckMismatchType> type = getMismatchTypes(mismatchType);
        Set<SpotCheckMismatchIgnore> igs = getIgnoredStatuses(ignoredStatuses);
        OrderBy order = getOrderBy(orderBy, sort);
        LimitOffset limitOffset = getLimitOffset(request, 10);

        MismatchQuery query = new MismatchQuery(rDate, ds, status, Collections.singleton(ct))
                .withIgnoredStatuses(igs)
                .withOrderBy(order)
                .withMismatchTypes(type);

        // Get any ref type for this datasource and contentType.
        SpotCheckRefType refType = SpotCheckRefType.get(ds, ct).get(0);
        PaginatedList<DeNormSpotCheckMismatch> mismatches = reportServiceMap.get(refType).getMismatches(query, limitOffset);
        List<MismatchView> mismatchViews = new ArrayList<>();
        for (DeNormSpotCheckMismatch mm : mismatches.getResults()) {
            mismatchViews.add(new MismatchView(mm));
        }
        return ListViewResponse.of(mismatchViews, mismatches.getTotal(), mismatches.getLimOff());
    }

    /**
     * SpotCheck Mismatch Status Summary API
     *
     * Get a summary of mismatch status counts for a report.
     *
     * Usage: (GET) /api/3/admin/spotcheck/mismatches/summary/status
     *
     * Request Parameters: datasource - string - The datasource to return summary information on.
     *                     reportDate - string (ISO date) - optional - returns summary information for this date.
     *                                       Defaults to current date.
     *                     ignoredStatuses - string[] - optional, default [NOT_IGNORED] - retrieves mismatches with the given ignore status.
     */
    @RequiresPermissions("admin:view")
    @RequestMapping(value = "/mismatches/summary/status", method = RequestMethod.GET)
    public BaseResponse getMismatchStatusSummary(@RequestParam String datasource,
                                                 @RequestParam String contentType,
                                                 @RequestParam(required = false) String reportDate,
                                                 @RequestParam(required = false) String[] ignoredStatuses) {
        SpotCheckDataSource ds = getDatasource(datasource);
        SpotCheckContentType ct = getContentType(contentType);
        LocalDate rDate = getReportDate(reportDate);
        Set<SpotCheckMismatchIgnore> igs = getIgnoredStatuses(ignoredStatuses);
        MismatchStatusSummary summary = getAnyReportService().getMismatchStatusSummary(rDate, ds, ct, igs);
        return new ViewObjectResponse<>(new MismatchStatusSummaryView(summary));
    }

    /**
     * SpotCheck Mismatch Type Summary API
     *
     * Get a summary of mismatch type counts for a given datasource and mismatch status.
     *
     * Usage: (GET) /api/3/admin/spotcheck/mismatches/summary/mismatchtype
     *
     * Request Parameters: datasource - string - The datasource to return summary information on.
     *                     reportDate - string (ISO date) - optional - returns summary information for this date.
     *                                       Defaults to current date.
     *                     mismatchStatus - string - optional - only includes counts for mismatches with this {@link MismatchStatus}.
     *                                       Defaults to OPEN
     *                     ignoredStatuses - string[] - optional, default [NOT_IGNORED] - retrieves mismatches with the given ignore status.
     */
    @RequiresPermissions("admin:view")
    @RequestMapping(value = "/mismatches/summary/mismatchtype", method = RequestMethod.GET)
    public BaseResponse getMismatchTypeSummary(@RequestParam String datasource,
                                               @RequestParam String contentType,
                                               @RequestParam(required = false) String reportDate,
                                               @RequestParam(required = false) String mismatchStatus,
                                               @RequestParam(required = false) String[] ignoredStatuses) {
        SpotCheckDataSource ds = getDatasource(datasource);
        SpotCheckContentType ct = getContentType(contentType);
        LocalDate rDate = getReportDate(reportDate);
        MismatchStatus status = mismatchStatus == null ? MismatchStatus.OPEN : getMismatchStatus(mismatchStatus);
        Set<SpotCheckMismatchIgnore> igs = getIgnoredStatuses(ignoredStatuses);
        MismatchTypeSummary summary = getAnyReportService().getMismatchTypeSummary(rDate, ds, ct, status, igs);
        return new ViewObjectResponse<>(new MismatchTypeSummaryView(summary));
    }

    /**
     * Spotcheck Mismatch Content Type Summary API
     *
     * Get a summary of mismatch Content type counts for all content types for a specific datasource.
     *
     * Usage: (GET) /api/3/admin/spotcheck/mismatches/summary/contenttype
     *
     * Request Parameters: datasource - string - The datasource to return summary information on.
     *                     reportDate - string (ISO date) - optional - returns summary information for this date.
     *                                       Defaults to current date.
     *                     mismatchStatus - string - optional - only include counts for mismatches with this {@link MismatchStatus}.
     *                                       Defaults to OPEN
     *                     mismatchType - string - optional - only include counts for mismatches of this {@link SpotCheckMismatchType}.
     *                                       Defaults to ALL mismatch types. Set this value to filter for a single mismatch type.
     *                     ignoredStatuses - string[] - optional, default [NOT_IGNORED] - retrieves mismatches with the given ignore status.
     */
    @RequiresPermissions("admin:view")
    @RequestMapping(value = "/mismatches/summary/contenttype", method = RequestMethod.GET)
    public BaseResponse getMismatchContentTypeSummary(@RequestParam String datasource,
                                                      @RequestParam(required = false) String reportDate,
                                                      @RequestParam(required = false) String[] ignoredStatuses) {
        SpotCheckDataSource ds = getDatasource(datasource);
        LocalDate rDate = getReportDate(reportDate);
        Set<SpotCheckMismatchIgnore> igs = getIgnoredStatuses(ignoredStatuses);
        MismatchContentTypeSummary summary = getAnyReportService().getMismatchContentTypeSummary(rDate, ds, igs);
        return new ViewObjectResponse<>(new MismatchContentTypeSummaryView(summary));
    }

    /**
     * Spotcheck Mismatch Ignore API
     *
     * Set the ignore status of a particular mismatch
     *
     * Usage: (POST) /api/3/admin/spotcheck/mismatches/{mismatchId}/ignore
     *
     * Request Parameters: ignoreLevel - string - specifies desired ignore level or unsets ignore if null or not present
     *                                  @see SpotCheckMismatchIgnore
     */
    @RequestMapping(value = "/mismatches/{mismatchId:\\d+}/ignore", method = RequestMethod.POST)
    public BaseResponse setIgnoreStatus(@PathVariable int mismatchId, @RequestParam(required = false) String ignoreLevel) {
        SpotCheckMismatchIgnore ignoreStatus = ignoreLevel == null
                ? SpotCheckMismatchIgnore.NOT_IGNORED
                : getEnumParameter("ignoreLevel", ignoreLevel, SpotCheckMismatchIgnore.class);
        getAnyReportService().setMismatchIgnoreStatus(mismatchId, ignoreStatus);
        return new SimpleResponse(true, "ignore level set", "ignore-level-set");
    }


    /**
     * Spotcheck Mismatch Add Issue Id API
     *
     * Adds an issue id to a spotcheck mismatch
     *
     * Usage: (POST) /api/3/admin/spotcheck/mismatches/{mismatchId}/issue/{issueId}
     */
    @RequestMapping(value = "/mismatches/{mismatchId:\\d+}/issue/{issueId}", method = RequestMethod.GET)
    public BaseResponse addMismatchIssueId(@PathVariable int mismatchId, @PathVariable String issueId) {
        getAnyReportService().addIssueId(mismatchId, issueId);
        return new SimpleResponse(true, "issue id added", "issue-id-added");
    }

    /**
     * Spotcheck Mismatch update Issue Id API
     * @param mismatchId  mismatch id
     * @param issueId mismatch issues id separate by comma ,e.g 12,3,61
     * @return true
     *
     * Usage: (POST) /api/3/admin/spotcheck/mismatches/{mismatchId}/issue/{issueId}
     */
    @RequestMapping(value = "/mismatches/{mismatchId:\\d+}/issue/{issueId}", method = RequestMethod.POST)
    public BaseResponse updateMismatchIssueId(@PathVariable int mismatchId, @PathVariable String issueId) {
        getAnyReportService().updateIssueId(mismatchId, issueId);
        return new SimpleResponse(true, "issue id updated", "issue-id-updated");
    }

    /**
     * Spotcheck Mismatch Remove Issue Id API
     *
     * Removes an issue id to a spotcheck mismatch
     *
     * Usage: (DELETE) /api/3/admin/spotcheck/mismatch/{mismatchId}/issue/{issueId}
     */
    @RequestMapping(value = "/mismatch/{mismatchId:\\d+}/issue/{issueId}", method = RequestMethod.DELETE)
    public BaseResponse deleteMismatchIssueId(@PathVariable int mismatchId, @PathVariable String issueId) {
        getAnyReportService().deleteIssueId(mismatchId, issueId);
        return new SimpleResponse(true, "issue id deleted", "issue-id-deleted");
    }

    /**
     * Spotcheck Mismatch remove All Issue Id API
     *
     * Removes an issue id to a spotcheck mismatch
     *
     * Usage: (DELETE) /api/3/admin/spotcheck/mismatch/{mismatchId}/delete
     */
    @RequestMapping(value = "/mismatch/{mismatchId:\\d+}/delete", method = RequestMethod.DELETE)
    public BaseResponse deleteMismatchIssueId(@PathVariable int mismatchId) {
        getAnyReportService().deleteAllIssueId(mismatchId);
        return new SimpleResponse(true, "issue id deleted", "issue-id-deleted");
    }
    /**
     * Spotcheck Report Run API
     *
     * Attempts to run spotcheck reports for the given report types
     *
     * Usage: (GET) /api/3/admin/spotcheck/run
     *
     * Request Parameters: reportType - string[] or string (in path variable) - specifies which kinds of report summaries
     *                                  are retrieved - defaults to all
     *                                  @see SpotCheckRefType
     */
    @RequiresPermissions("admin:view")
    @RequestMapping(value = "/run")
    public BaseResponse runReports(@RequestParam String[] reportType) {
        Set<SpotCheckRefType> refTypes = getSpotcheckRefTypes(reportType, "reportType");
        refTypes.forEach(spotcheckRunService::runReports);
        return new ViewObjectResponse<>(ListView.ofStringList(
                refTypes.stream().map(SpotCheckRefType::toString).collect(Collectors.toList())),
                "spotcheck reports run");
    }

    /**
<<<<<<< HEAD
     * Spotcheck Report Run API
     *
     * Attempts to run spotcheck reports for the given report types
     * Will run the spot check reports on the session specified by start year
     *
     * Usage: (GET) /api/3/admin/spotcheck/run/{startYear}
     *
     * Request Parameters: reportType - string[] or string (in path variable) - specifies which kinds of report summaries
     *                                  are retrieved - defaults to all
     *                                  @see SpotCheckRefType
     */
    @RequiresPermissions("admin:view")
    @RequestMapping(value = "/run/{startYear}")
    public BaseResponse runReports(@RequestParam String[] reportType, @PathVariable String startYear ) {
        Set<SpotCheckRefType> refTypes = getSpotcheckRefTypes(reportType, "reportType");
        String endYear = String.valueOf( Integer.parseInt(startYear) + 2 );
        Range<LocalDateTime> reportRange = Range.closedOpen( LocalDateTime.parse(startYear +"-01-01T00:00:00"),LocalDateTime.parse(endYear+"-01-01T00:00:00") );
        for (SpotCheckRefType refType: refTypes) {
            spotcheckRunService.runReports(refType, reportRange);
        }
        refTypes.forEach(spotcheckRunService::runReports);
        return new ViewObjectResponse<>(ListView.ofStringList(
                refTypes.stream().map(SpotCheckRefType::toString).collect(Collectors.toList())),
                "spotcheck reports run");
    }

=======
     * Spotcheck Interval Report Run API
     *
     * Attempts to run all spotcheck reports designated as interval reports
     *
     * Usage: (GET) /api/3/admin/spotcheck/run/interval
     */
    @RequiresPermissions("admin:view")
    @RequestMapping(value = "/run/interval")
    public BaseResponse runWeeklyReports() {
        spotcheckRunService.runIntervalReports();
        return new SimpleResponse(true, "interval reports run", "report report");
    }


>>>>>>> 1f0e69c4
    /** --- Internal Methods --- */

    private SpotCheckDataSource getDatasource(String datasource) {
        return getEnumParameter("datasource", datasource, SpotCheckDataSource.class);
    }

    private SpotCheckContentType getContentType(String contentType) {
        return getEnumParameter("contentType", contentType, SpotCheckContentType.class);
    }

    private MismatchStatus getMismatchStatus(String mismatchStatus) {
        return getEnumParameter("mismatchStatus", mismatchStatus, MismatchStatus.class);
    }

    private LocalDate getReportDate(String reportDate) {
        return reportDate == null ? LocalDate.now() : parseISODate(reportDate, "reportDate");
    }

    private EnumSet<SpotCheckMismatchType> getMismatchTypes(@RequestParam(required = false) String mismatchType) {
        return (mismatchType == null || mismatchType.equals("All")) ? EnumSet.allOf(SpotCheckMismatchType.class) : EnumSet.of(getEnumParameter("mismatchType", mismatchType, SpotCheckMismatchType.class));
    }

    private Set<SpotCheckMismatchIgnore> getIgnoredStatuses(@RequestParam(required = false) String[] ignoredStatuses) {
        return ignoredStatuses == null
                ? EnumSet.of(SpotCheckMismatchIgnore.NOT_IGNORED)
                : Lists.newArrayList(ignoredStatuses).stream()
                       .map(i -> getEnumParameter("ignoredStatuses", i, SpotCheckMismatchIgnore.class))
                       .collect(Collectors.toSet());
    }

    /**
     * Used to convert orderBy and sort request parameters into an OrderBy object.
     * Defaults to ordering by REFERENCE_DATE descending if orderByString and sortString are null.
     * When ordering by a field other than REFERENCE_DATE, a secondary order by on
     * REFERENCE_DATE desc is added so the most recent results are always displayed first.
     *
     * @param orderByString String representing a MismatchOrderBy value.
     * @param sortString String representing a SortOrder value.
     * @return An OrderBy representing the supplied orderByString and sortString, potentially
     * with a secondary order by of REFERENCE_DATE desc.
     * @throws gov.nysenate.openleg.controller.api.base.InvalidRequestParamEx if orderByString or sortString
     * are not valid values.
     */
    private OrderBy getOrderBy(String orderByString, String sortString) {
        MismatchOrderBy orderBy = orderByString == null
                ? MismatchOrderBy.REFERENCE_DATE
                : getEnumParameter("orderBy", orderByString, MismatchOrderBy.class);

        SortOrder sortOrder = sortString == null
                ? SortOrder.DESC
                : getEnumParameter("sort", sortString, SortOrder.class);

        if (orderBy != MismatchOrderBy.REFERENCE_DATE) {
            // Add secondary order by reference date
            return new OrderBy(orderBy.getColumnName(), sortOrder,
                               MismatchOrderBy.REFERENCE_DATE.getColumnName(), SortOrder.DESC);
        }
        return new OrderBy(orderBy.getColumnName(), sortOrder);
    }

    private SpotCheckReportService<?> getAnyReportService() {
        return reportServices.stream().findAny()
                             .orElseThrow(() -> new IllegalStateException("No spotcheck report services found"));
    }

    private SpotCheckRefType getSpotcheckRefType(String parameter, String paramName) {
        SpotCheckRefType result = getEnumParameter(parameter, SpotCheckRefType.class, null);
        if (result == null) {
            result = getEnumParameterByValue(SpotCheckRefType.class, SpotCheckRefType::getByRefName,
                    SpotCheckRefType::getRefName, paramName, parameter);
        }
        return result;
    }

    private Set<SpotCheckRefType> getSpotcheckRefTypes(String[] parameters, String paramName) {
        return parameters == null
                ? EnumSet.allOf(SpotCheckRefType.class)
                : Arrays.asList(parameters).stream()
                        .map(param -> getSpotcheckRefType(param, paramName))
                        .collect(Collectors.toSet());
    }

}<|MERGE_RESOLUTION|>--- conflicted
+++ resolved
@@ -30,6 +30,7 @@
 
 import javax.annotation.PostConstruct;
 import java.time.LocalDate;
+import java.time.LocalDateTime;
 import java.util.*;
 import java.util.function.Function;
 import java.util.stream.Collectors;
@@ -290,7 +291,6 @@
     }
 
     /**
-<<<<<<< HEAD
      * Spotcheck Report Run API
      *
      * Attempts to run spotcheck reports for the given report types
@@ -317,7 +317,7 @@
                 "spotcheck reports run");
     }
 
-=======
+    /**
      * Spotcheck Interval Report Run API
      *
      * Attempts to run all spotcheck reports designated as interval reports
@@ -332,7 +332,6 @@
     }
 
 
->>>>>>> 1f0e69c4
     /** --- Internal Methods --- */
 
     private SpotCheckDataSource getDatasource(String datasource) {
