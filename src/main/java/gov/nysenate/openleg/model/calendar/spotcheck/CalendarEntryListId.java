--- conflicted
+++ resolved
@@ -3,12 +3,9 @@
 import com.fasterxml.jackson.annotation.JsonIgnore;
 import com.google.common.collect.ComparisonChain;
 import gov.nysenate.openleg.model.base.Version;
-<<<<<<< HEAD
+import gov.nysenate.openleg.model.calendar.*;
 import gov.nysenate.openleg.model.calendar.CalendarId;
 import gov.nysenate.openleg.model.calendar.CalendarType;
-=======
-import gov.nysenate.openleg.model.calendar.*;
->>>>>>> 1f0e69c4
 
 import static gov.nysenate.openleg.model.calendar.CalendarType.ACTIVE_LIST;
 import static gov.nysenate.openleg.model.calendar.CalendarType.SUPPLEMENTAL_CALENDAR;
@@ -45,29 +42,7 @@
         this(calSupId, SUPPLEMENTAL_CALENDAR, calSupId.getVersion(), null);
     }
 
-    /* --- Functional Getters --- */
-
-    @JsonIgnore
-    public CalendarId getCalendarId(){
-        return this;
-    }
-
     /* --- Overridden Methods --- */
-
-    public CalendarEntryListId(CalendarId calendarId, CalendarType type, Version version, Integer sequenceNo) {
-        super(calendarId);
-        this.version = version;
-        this.sequenceNo = sequenceNo;
-        this.type = type;
-    }
-
-    public CalendarEntryListId(CalendarId calendarId, CalendarType type, Version version, Integer sequenceNo, LocalDate calDate) {
-        super(calendarId);
-        this.version = version;
-        this.sequenceNo = sequenceNo;
-        this.calDate = calDate;
-        this.type = type;
-    }
 
     @Override
     public boolean equals(Object o) {
@@ -130,14 +105,10 @@
         }
     }
 
-<<<<<<< HEAD
     @JsonIgnore
     public CalendarId getCalendarId(){
         return this;
     }
-=======
-    /* --- Basic Getters --- */
->>>>>>> 1f0e69c4
 
     public CalendarType getType() { return type; }
 
