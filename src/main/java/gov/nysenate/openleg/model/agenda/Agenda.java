package gov.nysenate.openleg.model.agenda;

import com.google.common.collect.ImmutableSet;
import com.google.common.collect.Sets;
import gov.nysenate.openleg.model.base.BaseLegislativeContent;
import gov.nysenate.openleg.model.base.SessionYear;
import gov.nysenate.openleg.model.base.Version;
import gov.nysenate.openleg.model.entity.CommitteeId;

import java.io.Serializable;
import java.time.LocalDate;
import java.util.*;
import java.util.stream.Collectors;
import java.util.stream.Stream;

/**
 * An Agenda is essentially a list of items (bills) that are brought up for discussion in
 * committees. This Agenda class models the agendas closely to how LBDC sends the source data.
 * It is comprised of a collection of addenda which either contains committee meeting information
 * including bills that are to be brought up, or committee votes.
 */
public class Agenda extends BaseLegislativeContent implements Serializable
{
    private static final long serialVersionUID = -6763891242038699549L;

    /** The agenda id. */
    private AgendaId id;

    /** The map of committee info updates keyed by the addendum id. */
    private Map<String, AgendaInfoAddendum> agendaInfoAddenda;

    /** The map of committee vote updates keyed by the addendum id. */
    private Map<String, AgendaVoteAddendum> agendaVoteAddenda;

    /** --- Constructors --- */

    public Agenda() {
        super();
        this.setAgendaInfoAddenda(new TreeMap<>());
        this.setAgendaVoteAddenda(new TreeMap<>());
    }

    public Agenda(AgendaId id) {
        this();
        this.setId(id);
    }

    /** --- Overrides --- */

    @Override
    public String toString() {
        return "Agenda " + id;
    }

    @Override
    public boolean equals(Object obj) {
        if (this == obj) return true;
        if (obj == null || getClass() != obj.getClass()) return false;
        final Agenda other = (Agenda) obj;
        return Objects.equals(this.year, other.year) &&
               Objects.equals(this.id, other.id) &&
               Objects.equals(this.agendaInfoAddenda, other.agendaInfoAddenda) &&
               Objects.equals(this.agendaVoteAddenda, other.agendaVoteAddenda) &&
               Objects.equals(this.publishedDateTime, other.publishedDateTime);
    }

    @Override
    public int hashCode() {
        return Objects.hash(year, id, agendaInfoAddenda, agendaVoteAddenda, publishedDateTime);
    }

    /** --- Functional Getters/Setters --- */

    public AgendaInfoAddendum getAgendaInfoAddendum(String addendumId) {
        return this.agendaInfoAddenda.get(addendumId);
    }

    public void putAgendaInfoAddendum(AgendaInfoAddendum addendum) {
        this.agendaInfoAddenda.put(addendum.getId(), addendum);
    }

    public AgendaVoteAddendum getAgendaVoteAddendum(String addendumId) {
        return this.agendaVoteAddenda.get(addendumId);
    }

    public void putAgendaVoteAddendum(AgendaVoteAddendum addendum) {
        this.agendaVoteAddenda.put(addendum.getId(), addendum);
    }

    /**
     * Finds any 'weekOf' set within the info addenda and returns it, If the data is not complete, it could be possible
     * that the agenda doesn't have a weekOf set in which case an empty Optional is returned.
     * @return Optional<LocalDate>.
     */
    public Optional<LocalDate> getWeekOf() {
        return agendaInfoAddenda.values().stream()
            .filter(ia -> ia.getWeekOf() != null)
            .map(ia -> ia.getWeekOf())
            .findAny();
    }

    public Integer totalBillsConsidered() {
        return totalBillsConsidered(Optional.empty());
    }

    public Integer totalBillsConsidered(Optional<CommitteeId> committeeId) {
        return agendaInfoAddenda.values().stream()
            .flatMap(ia ->
                    (committeeId.isPresent())
                    ? (ia.getCommitteeInfoMap().containsKey(committeeId.get()))
                        ? Stream.of(ia.getCommitteeInfoMap().get(committeeId.get()))
                        : Stream.empty()
                    : ia.getCommitteeInfoMap().values().stream()
            )
            .map(ic -> ic.getItems().size())
            .reduce(0, Integer::sum);
    }

    public Integer totalBillsVoted() {
        return totalBillsVoted(Optional.empty());
    }

    public Integer totalBillsVoted(Optional<CommitteeId> committeeId) {
        return agendaVoteAddenda.values().stream()
            .flatMap(ia ->
                (committeeId.isPresent())
                    ? (ia.getCommitteeVoteMap().containsKey(committeeId.get()))
                        ? Stream.of(ia.getCommitteeVoteMap().get(committeeId.get()))
                        : Stream.empty()
                    : ia.getCommitteeVoteMap().values().stream()
            )
            .map(ic -> ic.getVotedBills().size())
            .reduce(0, Integer::sum);
    }

    public Long totalCommittees() {
        return agendaInfoAddenda.values().stream()
            .flatMap(ia -> ia.getCommitteeInfoMap().keySet().stream())
            .distinct()
            .count();
    }

    /**
     * Returns true if there is data contained in this agenda for the given committee.
     */
    public boolean hasCommittee(CommitteeId committeeId) {
        return agendaInfoAddenda.values().stream()
            .map(a -> a.getCommitteeInfoMap().keySet())
            .filter(a -> a.contains(committeeId))
            .findAny().isPresent();
    }

    /**
     * Returns a set of committees that have agenda info addenda.
     */
    public Set<CommitteeId> getCommittees() {
        return agendaInfoAddenda.values().stream().flatMap(a -> a.getCommitteeInfoMap().keySet().stream())
            .collect(Collectors.toSet());
    }

<<<<<<< HEAD
    public void setId(AgendaId id) {
        this.id = id;
        this.setYear(id.getYear());
=======
    /**
     * @return A set of all addenda in this Agenda for either votes or info
     */
    public ImmutableSet<String> getAddenda() {
        return ImmutableSet.copyOf(Sets.union(
                agendaInfoAddenda.keySet(),
                agendaVoteAddenda.keySet()
        ));
>>>>>>> 8575e0a8
    }

    /** --- Basic Getters/Setters --- */

    public AgendaId getId() {
        return id;
    }

    public Map<String, AgendaInfoAddendum> getAgendaInfoAddenda() {
        return agendaInfoAddenda;
    }

    public void setAgendaInfoAddenda(Map<String, AgendaInfoAddendum> agendaInfoAddenda) {
        this.agendaInfoAddenda = agendaInfoAddenda;
    }

    public Map<String, AgendaVoteAddendum> getAgendaVoteAddenda() {
        return agendaVoteAddenda;
    }

    public void setAgendaVoteAddenda(Map<String, AgendaVoteAddendum> agendaVoteAddenda) {
        this.agendaVoteAddenda = agendaVoteAddenda;
    }

    /** --- Functional Getters --- */

    public List<CommitteeAgendaAddendumId> getCommitteeAgendaAddendumIds(){
        return agendaInfoAddenda.values().stream()
                .flatMap(agendaInfoAddendum -> agendaInfoAddendum.getCommitteeInfoMap().values().stream())
                .map(agendaInfoCommittee -> new CommitteeAgendaAddendumId(agendaInfoCommittee.getAgendaId(),
                        agendaInfoCommittee.getCommitteeId(),
                        agendaInfoCommittee.getAddendum())).collect(Collectors.toList());
    }

    /**
     * Gets a flat mapping of {@link CommitteeAgendaAddendumId} to {@link AgendaVoteCommittee}
     * which contains all votes in this agenda
     *
     * @return {@link Map<CommitteeAgendaAddendumId, AgendaVoteCommittee>}
     */
    public Map<CommitteeAgendaAddendumId, AgendaVoteCommittee> getVotes() {
        Map<CommitteeAgendaAddendumId, AgendaVoteCommittee> votes = new HashMap<>();
        for (AgendaVoteAddendum addendum : agendaVoteAddenda.values()) {
            for (AgendaVoteCommittee voteComm : addendum.getCommitteeVoteMap().values()) {
                CommitteeAgendaAddendumId voteId = new CommitteeAgendaAddendumId(
                        id, voteComm.getCommitteeId(), Version.of(addendum.getId()));
                votes.put(voteId, voteComm);
            }
        }
        return votes;
    }

    /**
     * Given a {@code committeeId}, returns all {@link AgendaVoteCommittee}'s for
     * that committee in this agenda.
     * @param committeeId
     * @return
     */
    public List<AgendaVoteCommittee> getVotesForCommittee(CommitteeId committeeId) {
        return this.getAgendaVoteAddenda().values().stream()
                .map(a -> a.getCommitteeVoteMap().get(committeeId))
                .filter(Objects::nonNull)
                .collect(Collectors.toList());
    }
}<|MERGE_RESOLUTION|>--- conflicted
+++ resolved
@@ -43,6 +43,7 @@
     public Agenda(AgendaId id) {
         this();
         this.setId(id);
+        this.setSession(SessionYear.of(this.getYear()));
     }
 
     /** --- Overrides --- */
@@ -158,11 +159,6 @@
             .collect(Collectors.toSet());
     }
 
-<<<<<<< HEAD
-    public void setId(AgendaId id) {
-        this.id = id;
-        this.setYear(id.getYear());
-=======
     /**
      * @return A set of all addenda in this Agenda for either votes or info
      */
@@ -171,7 +167,11 @@
                 agendaInfoAddenda.keySet(),
                 agendaVoteAddenda.keySet()
         ));
->>>>>>> 8575e0a8
+    }
+
+    public void setId(AgendaId id) {
+        this.id = id;
+        this.setYear(id.getYear());
     }
 
     /** --- Basic Getters/Setters --- */
