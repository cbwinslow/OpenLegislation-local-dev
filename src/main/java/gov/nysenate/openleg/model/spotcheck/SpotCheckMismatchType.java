package gov.nysenate.openleg.model.spotcheck;

import com.google.common.collect.HashMultimap;
import com.google.common.collect.SetMultimap;
import gov.nysenate.openleg.util.OutputUtils;

import java.util.*;
import java.util.stream.Collectors;

import static gov.nysenate.openleg.model.spotcheck.SpotCheckRefType.*;

/**
 * Enumeration of the different bill fields that we can check for data quality issues.
 */
public enum SpotCheckMismatchType
{
    /** --- General --- */

    All("All", SpotCheckRefType.values()),
    REFERENCE_DATA_MISSING("Ref. Missing", SpotCheckRefType.values()),
    OBSERVE_DATA_MISSING("Source Missing", SpotCheckRefType.values()),

    /** --- Bill data mismatches --- */

    BILL_ACTION("Action", LBDC_DAYBREAK, SENATE_SITE_BILLS),
<<<<<<< HEAD
    BILL_ACTIVE_AMENDMENT("Active Amendment", LBDC_DAYBREAK, LBDC_SCRAPED_BILL, SENATE_SITE_BILLS, OPENLEG_BILL),
    BILL_AMENDMENT_PUBLISH("Published Status", LBDC_DAYBREAK),
=======
    BILL_ACTIVE_AMENDMENT("Active Amendment", LBDC_DAYBREAK, LBDC_SCRAPED_BILL, SENATE_SITE_BILLS),
    BILL_AMENDMENT_PUBLISH("Published Status", LBDC_DAYBREAK, SENATE_SITE_BILLS),
>>>>>>> 1f0e69c4
    BILL_COSPONSOR("Co Sponsor", LBDC_DAYBREAK, SENATE_SITE_BILLS),
    BILL_FULLTEXT_PAGE_COUNT("Page Count", LBDC_DAYBREAK),
    BILL_TEXT_LINE_OFFSET("Text Line Offset", LBDC_SCRAPED_BILL, SENATE_SITE_BILLS),
    BILL_TEXT_CONTENT("Text Content", LBDC_SCRAPED_BILL, SENATE_SITE_BILLS),
    BILL_LAW_CODE_SUMMARY("Law/Summary", LBDC_DAYBREAK),
    BILL_LAW_SECTION("Law Section", LBDC_DAYBREAK),
    BILL_MEMO("Memo", LBDC_SCRAPED_BILL, SENATE_SITE_BILLS),
    BILL_MULTISPONSOR("Multi Sponsor", LBDC_DAYBREAK, SENATE_SITE_BILLS),
    BILL_SESSION_YEAR("Session Year", LBDC_DAYBREAK, OPENLEG_BILL),
    BILL_SPONSOR("Sponsor", LBDC_DAYBREAK, SENATE_SITE_BILLS, OPENLEG_BILL),
    BILL_TITLE("Title", LBDC_DAYBREAK, SENATE_SITE_BILLS, OPENLEG_BILL),

    BILL_BASE_PRINT_NO("Base Print No", SENATE_SITE_BILLS),
    BILL_CHAMBER("Chamber", SENATE_SITE_BILLS),
    BILL_SAME_AS("Same As", SENATE_SITE_BILLS),
    BILL_PREVIOUS_VERSIONS("Prev. Versions", SENATE_SITE_BILLS),
    BILL_IS_AMENDED("Is Amended", SENATE_SITE_BILLS),
    BILL_HAS_SAME_AS("Has Same As", SENATE_SITE_BILLS),
    BILL_PUBLISH_DATE("Publish Date", SENATE_SITE_BILLS),
    BILL_MILESTONES("Milestones", SENATE_SITE_BILLS),
    BILL_LAST_STATUS("Last Status", SENATE_SITE_BILLS, OPENLEG_BILL),
    BILL_LAST_STATUS_COMM("Last Status Committee", SENATE_SITE_BILLS),
    BILL_LAST_STATUS_DATE("Last Status Date", SENATE_SITE_BILLS),
    BILL_SUMMARY("Summary", SENATE_SITE_BILLS, OPENLEG_BILL),
    BILL_LAW_CODE("Law Code", SENATE_SITE_BILLS),
    BILL_TEXT("Full Text", SENATE_SITE_BILLS),

    /**
     *  Openleg xml vs Openleg sobi mismatches
     */
    BILL_ADDITIONAL_SPONSOR_OPENLEG("Bill Additional Sponsor", OPENLEG_BILL),
    BILL_ACTIVE_AMENDMENT_OPENLEG("Bill Active Amendment", OPENLEG_BILL),
    BILL_APPROVE_MESSAGE_OPENLEG("Bill Approve Message", OPENLEG_BILL),
    BILL_VOTES_OPENLEG("Bill Votes", OPENLEG_BILL),
    CALENDAR_OPENLEG("Calendar", OPENLEG_BILL),
    BILL_COMMITTEE_AGENDAS_OPENLEG("Bill Committee Agendas", OPENLEG_BILL),
    BILL_PAST_COMMITTEE_OPENLEG("Bill Past commmittee", OPENLEG_BILL),


    /** --- Agenda mismatches --- */
    AGENDA_ID("Agenda Id", SENATE_SITE_AGENDA),

    /** --- Agenda Committee Meeting info mismatches --- */

<<<<<<< HEAD
    AGENDA_BILL_LISTING("Bill List", LBDC_AGENDA_ALERT, OPENLEG_AGENDA),
    AGENDA_CHAIR("Chair", LBDC_AGENDA_ALERT,OPENLEG_AGENDA),
    AGENDA_MEETING_TIME("Meeting Time", LBDC_AGENDA_ALERT,OPENLEG_AGENDA),
    AGENDA_LOCATION("Location", LBDC_AGENDA_ALERT,OPENLEG_AGENDA),
    AGENDA_NOTES("Notes", LBDC_AGENDA_ALERT,OPENLEG_AGENDA),
    AGENDA_MODIFIED_DATE_TIME("Modified Date Time", OPENLEG_AGENDA),
    AGENDA_HAS_VOTES("Has Votes", OPENLEG_AGENDA),
    AGENDA_ATTENDANCE_LIST("Agenda Attendance List",OPENLEG_AGENDA),
    AGENDA_VOTES_LIST("Agenda Votes List", OPENLEG_AGENDA),

    /** --- Calendar mismatches --- */
    CALENDAR_ID("Calendar Id", SENATE_SITE_CALENDAR),
=======
    AGENDA_BILL_LISTING("Bill List", LBDC_AGENDA_ALERT, SENATE_SITE_AGENDA),
    AGENDA_CHAIR("Chair", LBDC_AGENDA_ALERT),
    AGENDA_MEETING_TIME("Meeting Time", LBDC_AGENDA_ALERT, SENATE_SITE_AGENDA),
    AGENDA_LOCATION("Location", LBDC_AGENDA_ALERT, SENATE_SITE_AGENDA),
    AGENDA_NOTES("Notes", LBDC_AGENDA_ALERT, SENATE_SITE_AGENDA),
    AGENDA_BILLS("Bills", LBDC_AGENDA_ALERT, SENATE_SITE_AGENDA),
>>>>>>> 1f0e69c4

    /** --- Floor / Supplemental mismatches --- */
    SUPPLEMENTAL_ENTRY("Supplemental Entry", LBDC_CALENDAR_ALERT, SENATE_SITE_CALENDAR),
    FLOOR_ENTRY("Floor Entry", SENATE_SITE_CALENDAR),

    FLOOR_CAL_DATE("Floor Calendar Date", LBDC_CALENDAR_ALERT,OPENLEG_CAL),
    FLOOR_CAL_YEAR("Floor Calendar Year", OPENLEG_CAL),
    FLOOR_RELEASE_DATE_TIME("Floor Release Date Time", OPENLEG_CAL),
    FLOOR_SECTION_TYPE("Floor Section", LBDC_CALENDAR_ALERT,OPENLEG_CAL),

    /** --- Active list mismatches --- */
    ACTIVE_LIST_CAL_DATE("Active List Calendar Date", LBDC_CALENDAR_ALERT, OPENLEG_CAL),
    ACTIVE_LIST_ENTRY("Active List Entry", LBDC_CALENDAR_ALERT, SENATE_SITE_BILLS),

    /** --- Active List data mismatches --- */
    ACTIVE_LIST_RELEASE_DATE_TIME("Active List Release Time", LBDC_CALENDAR_ALERT),
    ACTIVE_LIST_NOTES("Active List Notes",OPENLEG_CAL),
    ACTIVE_LIST_VIEW_TYPE("Active List View Type", OPENLEG_CAL),
    ACTIVE_LIST_SEQUENCE_NUMBER("Active List Sequence Number",OPENLEG_CAL),
    ACTIVE_LIST_BILL_CAL_NUMBER("Active List Bill Cal Number",OPENLEG_CAL),
    ACTIVE_LIST_SELECTED_VERSION("Active List Selected Version",OPENLEG_CAL),


    ACTIVE_LIST_CALENDAR_MISMATCH("Active List Calendar Data", LBDC_CALENDAR_ALERT),
    ACTIVE_LIST_ENTRY_MISMATCH("Active List Cal Entry", LBDC_CALENDAR_ALERT)
    ;

    private String displayName;
    Set<SpotCheckRefType> refTypes;

    SpotCheckMismatchType(String displayName, SpotCheckRefType... refTypes) {
        this.displayName = displayName;
        this.refTypes = new HashSet<>(Arrays.asList(refTypes));
    }

    public boolean possibleForContentType(SpotCheckContentType contentType) {
        Objects.requireNonNull(contentType);
        return this.getRefTypes().stream()
                .map(SpotCheckRefType::getContentType)
                .anyMatch(contentType::equals);
    }

    public String getDisplayName() {
        return displayName;
    }

    public Set<SpotCheckRefType> getRefTypes() {
        return refTypes;
    }

    private static final SetMultimap<SpotCheckRefType, SpotCheckMismatchType> refTypeMismatchMap = HashMultimap.create();

    static {
        for (SpotCheckMismatchType type : SpotCheckMismatchType.values()) {
            type.refTypes.forEach(refType -> refTypeMismatchMap.put(refType, type));
        }
    }

    public static Set<SpotCheckMismatchType> getMismatchTypes(SpotCheckRefType refType) {
        return refTypeMismatchMap.get(refType);
    }

    public static SpotCheckMismatchType getSpotCheckMismatchByDisplayName(String displayName) {
        for (SpotCheckMismatchType spotCheckMismatchType : SpotCheckMismatchType.values()){
            if (spotCheckMismatchType.displayName.equals(displayName))
                return spotCheckMismatchType;
        }
        return null;
    }

    public static String getName(SpotCheckMismatchType spotCheckMismatchType) {
        if (spotCheckMismatchType == null) // if the filter set to ALL then disable the filter by passing ''%' to where statement
            return "%";
        return spotCheckMismatchType.name();
    }

    public static String getJsonMap() {
        return OutputUtils.toJson(EnumSet.allOf(SpotCheckMismatchType.class).stream()
                .collect(Collectors.toMap(SpotCheckMismatchType::name, SpotCheckMismatchType::getDisplayName)));
    }

    public static String getJsonReftypeMismatchMap() {
        return OutputUtils.toJson(refTypeMismatchMap.asMap());
    }
}<|MERGE_RESOLUTION|>--- conflicted
+++ resolved
@@ -23,13 +23,8 @@
     /** --- Bill data mismatches --- */
 
     BILL_ACTION("Action", LBDC_DAYBREAK, SENATE_SITE_BILLS),
-<<<<<<< HEAD
     BILL_ACTIVE_AMENDMENT("Active Amendment", LBDC_DAYBREAK, LBDC_SCRAPED_BILL, SENATE_SITE_BILLS, OPENLEG_BILL),
-    BILL_AMENDMENT_PUBLISH("Published Status", LBDC_DAYBREAK),
-=======
-    BILL_ACTIVE_AMENDMENT("Active Amendment", LBDC_DAYBREAK, LBDC_SCRAPED_BILL, SENATE_SITE_BILLS),
     BILL_AMENDMENT_PUBLISH("Published Status", LBDC_DAYBREAK, SENATE_SITE_BILLS),
->>>>>>> 1f0e69c4
     BILL_COSPONSOR("Co Sponsor", LBDC_DAYBREAK, SENATE_SITE_BILLS),
     BILL_FULLTEXT_PAGE_COUNT("Page Count", LBDC_DAYBREAK),
     BILL_TEXT_LINE_OFFSET("Text Line Offset", LBDC_SCRAPED_BILL, SENATE_SITE_BILLS),
@@ -74,12 +69,12 @@
 
     /** --- Agenda Committee Meeting info mismatches --- */
 
-<<<<<<< HEAD
-    AGENDA_BILL_LISTING("Bill List", LBDC_AGENDA_ALERT, OPENLEG_AGENDA),
-    AGENDA_CHAIR("Chair", LBDC_AGENDA_ALERT,OPENLEG_AGENDA),
-    AGENDA_MEETING_TIME("Meeting Time", LBDC_AGENDA_ALERT,OPENLEG_AGENDA),
-    AGENDA_LOCATION("Location", LBDC_AGENDA_ALERT,OPENLEG_AGENDA),
-    AGENDA_NOTES("Notes", LBDC_AGENDA_ALERT,OPENLEG_AGENDA),
+    AGENDA_BILL_LISTING("Bill List", LBDC_AGENDA_ALERT, SENATE_SITE_AGENDA, OPENLEG_AGENDA),
+    AGENDA_CHAIR("Chair", LBDC_AGENDA_ALERT, OPENLEG_AGENDA),
+    AGENDA_MEETING_TIME("Meeting Time", LBDC_AGENDA_ALERT, SENATE_SITE_AGENDA, OPENLEG_AGENDA),
+    AGENDA_LOCATION("Location", LBDC_AGENDA_ALERT, SENATE_SITE_AGENDA, OPENLEG_AGENDA),
+    AGENDA_NOTES("Notes", LBDC_AGENDA_ALERT, SENATE_SITE_AGENDA, OPENLEG_AGENDA),
+    AGENDA_BILLS("Bills", LBDC_AGENDA_ALERT, SENATE_SITE_AGENDA, OPENLEG_AGENDA),
     AGENDA_MODIFIED_DATE_TIME("Modified Date Time", OPENLEG_AGENDA),
     AGENDA_HAS_VOTES("Has Votes", OPENLEG_AGENDA),
     AGENDA_ATTENDANCE_LIST("Agenda Attendance List",OPENLEG_AGENDA),
@@ -87,14 +82,6 @@
 
     /** --- Calendar mismatches --- */
     CALENDAR_ID("Calendar Id", SENATE_SITE_CALENDAR),
-=======
-    AGENDA_BILL_LISTING("Bill List", LBDC_AGENDA_ALERT, SENATE_SITE_AGENDA),
-    AGENDA_CHAIR("Chair", LBDC_AGENDA_ALERT),
-    AGENDA_MEETING_TIME("Meeting Time", LBDC_AGENDA_ALERT, SENATE_SITE_AGENDA),
-    AGENDA_LOCATION("Location", LBDC_AGENDA_ALERT, SENATE_SITE_AGENDA),
-    AGENDA_NOTES("Notes", LBDC_AGENDA_ALERT, SENATE_SITE_AGENDA),
-    AGENDA_BILLS("Bills", LBDC_AGENDA_ALERT, SENATE_SITE_AGENDA),
->>>>>>> 1f0e69c4
 
     /** --- Floor / Supplemental mismatches --- */
     SUPPLEMENTAL_ENTRY("Supplemental Entry", LBDC_CALENDAR_ALERT, SENATE_SITE_CALENDAR),
