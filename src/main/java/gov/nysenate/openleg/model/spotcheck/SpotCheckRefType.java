package gov.nysenate.openleg.model.spotcheck;

import com.google.common.collect.ImmutableMap;
import gov.nysenate.openleg.model.notification.NotificationType;
import gov.nysenate.openleg.util.OutputUtils;

import java.util.*;
import java.util.function.Function;
import java.util.stream.Collectors;

import static gov.nysenate.openleg.model.notification.NotificationType.*;
import static gov.nysenate.openleg.model.spotcheck.SpotCheckDataSource.*;
import static gov.nysenate.openleg.model.spotcheck.SpotCheckContentType.*;

/**
 * Enumeration of the types of sources that can provide data for QA purposes.
 */

public enum SpotCheckRefType
{
    LBDC_DAYBREAK("daybreak", "Daybreak", LBDC, BILL, DAYBREAK_SPOTCHECK),

    LBDC_SCRAPED_BILL("scraped-bill", "Scraped Bill", LBDC, BILL, BILL_TEXT_SPOTCHECK),

    LBDC_CALENDAR_ALERT("floor-alert", "LBDC Calendar Alert", LBDC, CALENDAR, CALENDAR_SPOTCHECK),

    LBDC_AGENDA_ALERT("agenda-alert", "Agenda Alert", LBDC, AGENDA, AGENDA_SPOTCHECK),

    SENATE_SITE_BILLS("senate-site-bills", "Nysenate.gov Bill", NYSENATE, BILL, SENSITE_BILL_SPOTCHECK),

    SENATE_SITE_CALENDAR("senate-site-calendar", "Nysenate.gov Calendar", NYSENATE, CALENDAR, SENSITE_CALENDAR_SPOTCHECK),

<<<<<<< HEAD
    SENATE_SITE_AGENDA("senate-site-agenda", "Nysenate.gov Agenda", NYSENATE, AGENDA, SENSITE_AGENDA_SPOTCHECK)
=======
    SENATE_SITE_AGENDA("senate-site-agenda", "Nysenate.gov Agenda", NotificationType.SENSITE_AGENDA_SPOTCHECK),

    OPENLEG_DEV ("openleg-dev", "Openleg Dev", NotificationType.OPENLEG_DEV_SPOTCHECK)
>>>>>>> 65910c82

    ;

    private String refName;
    private String displayName;

    private SpotCheckDataSource dataSource;
    private SpotCheckContentType contentType;

    /** A notification type that is used to send notifications for this type of report */
    private NotificationType notificationType;

    private SpotCheckRefType(String refName, String displayName,
                             SpotCheckDataSource dataSource, SpotCheckContentType contentType, NotificationType type) {
        this.refName = refName;
        this.displayName = displayName;
        this.dataSource = dataSource;
        this.contentType = contentType;
        this.notificationType = type;
    }

    /** Get a set of SpotCheckMismatchTypes that are checked in this Reference Type. */
    public Set<SpotCheckMismatchType> checkedMismatchTypes() {
        return EnumSet.allOf(SpotCheckMismatchType.class)
                .stream()
                .filter(t -> t.getRefTypes().contains(this))
                .collect(Collectors.toSet());
    }

    public String getRefName() {
        return refName;
    }

    public String getDisplayName() {
        return displayName;
    }

    public NotificationType getNotificationType() {
        return notificationType;
    }

    public SpotCheckDataSource getDataSource() {
        return dataSource;
    }

    public SpotCheckContentType getContentType() {
        return contentType;
    }

    private static final ImmutableMap<String, SpotCheckRefType> refNameMap = ImmutableMap.copyOf(
            Arrays.asList(SpotCheckRefType.values()).stream()
                    .collect(Collectors.toMap(SpotCheckRefType::getRefName, Function.identity()))
    );

    public static SpotCheckRefType getByRefName(String refName) {
        return refNameMap.get(refName);
    }

    public static List<SpotCheckRefType> get(SpotCheckDataSource dataSource, SpotCheckContentType contentType){
        return Arrays.stream(SpotCheckRefType.values())
                .filter(
                        refType -> refType.getDataSource().equals(dataSource) && refType.getContentType().equals(contentType))
                .collect(Collectors.toList());
    }

    /**
     * Get a json object of each refType mapped to its refName
     */
    public static String getRefJsonMap() {
        return OutputUtils.toJson(EnumSet.allOf(SpotCheckRefType.class).stream()
                .collect(Collectors.toMap(SpotCheckRefType::name, SpotCheckRefType::getRefName)));
    }


    /**
     * Get a json object of each refType mapped to its display name
     */
    public static String getDisplayJsonMap() {
        return OutputUtils.toJson(EnumSet.allOf(SpotCheckRefType.class).stream()
                .collect(Collectors.toMap(SpotCheckRefType::name, SpotCheckRefType::getDisplayName)));
    }

    public static String getRefContentTypeJsonMap() {
        return OutputUtils.toJson(EnumSet.allOf(SpotCheckRefType.class).stream()
                .collect(Collectors.toMap(SpotCheckRefType::name, SpotCheckRefType::getContentType)));
    }

}<|MERGE_RESOLUTION|>--- conflicted
+++ resolved
@@ -4,66 +4,44 @@
 import gov.nysenate.openleg.model.notification.NotificationType;
 import gov.nysenate.openleg.util.OutputUtils;
 
-import java.util.*;
+import java.util.Arrays;
+import java.util.EnumSet;
 import java.util.function.Function;
 import java.util.stream.Collectors;
-
-import static gov.nysenate.openleg.model.notification.NotificationType.*;
-import static gov.nysenate.openleg.model.spotcheck.SpotCheckDataSource.*;
-import static gov.nysenate.openleg.model.spotcheck.SpotCheckContentType.*;
 
 /**
  * Enumeration of the types of sources that can provide data for QA purposes.
  */
-
 public enum SpotCheckRefType
 {
-    LBDC_DAYBREAK("daybreak", "Daybreak", LBDC, BILL, DAYBREAK_SPOTCHECK),
+    LBDC_DAYBREAK("daybreak", "Daybreak", NotificationType.DAYBREAK_SPOTCHECK),
 
-    LBDC_SCRAPED_BILL("scraped-bill", "Scraped Bill", LBDC, BILL, BILL_TEXT_SPOTCHECK),
+    LBDC_SCRAPED_BILL("scraped-bill", "Scraped Bill", NotificationType.BILL_TEXT_SPOTCHECK),
 
-    LBDC_CALENDAR_ALERT("floor-alert", "LBDC Calendar Alert", LBDC, CALENDAR, CALENDAR_SPOTCHECK),
+    LBDC_CALENDAR_ALERT("floor-alert", "Floor Calendar Alert", NotificationType.CALENDAR_SPOTCHECK),
 
-    LBDC_AGENDA_ALERT("agenda-alert", "Agenda Alert", LBDC, AGENDA, AGENDA_SPOTCHECK),
+    LBDC_AGENDA_ALERT("agenda-alert", "Agenda Alert", NotificationType.AGENDA_SPOTCHECK),
 
-    SENATE_SITE_BILLS("senate-site-bills", "Nysenate.gov Bill", NYSENATE, BILL, SENSITE_BILL_SPOTCHECK),
+    SENATE_SITE_BILLS("senate-site-bills", "Nysenate.gov Bill", NotificationType.SENSITE_BILL_SPOTCHECK),
 
-    SENATE_SITE_CALENDAR("senate-site-calendar", "Nysenate.gov Calendar", NYSENATE, CALENDAR, SENSITE_CALENDAR_SPOTCHECK),
+    SENATE_SITE_CALENDAR("senate-site-calendar", "Nysenate.gov Calendar", NotificationType.SENSITE_CALENDAR_SPOTCHECK),
 
-<<<<<<< HEAD
-    SENATE_SITE_AGENDA("senate-site-agenda", "Nysenate.gov Agenda", NYSENATE, AGENDA, SENSITE_AGENDA_SPOTCHECK)
-=======
     SENATE_SITE_AGENDA("senate-site-agenda", "Nysenate.gov Agenda", NotificationType.SENSITE_AGENDA_SPOTCHECK),
 
     OPENLEG_DEV ("openleg-dev", "Openleg Dev", NotificationType.OPENLEG_DEV_SPOTCHECK)
->>>>>>> 65910c82
 
     ;
 
     private String refName;
     private String displayName;
 
-    private SpotCheckDataSource dataSource;
-    private SpotCheckContentType contentType;
-
     /** A notification type that is used to send notifications for this type of report */
     private NotificationType notificationType;
 
-    private SpotCheckRefType(String refName, String displayName,
-                             SpotCheckDataSource dataSource, SpotCheckContentType contentType, NotificationType type) {
+    private SpotCheckRefType(String refName, String displayName, NotificationType type) {
         this.refName = refName;
         this.displayName = displayName;
-        this.dataSource = dataSource;
-        this.contentType = contentType;
         this.notificationType = type;
-    }
-
-    /** Get a set of SpotCheckMismatchTypes that are checked in this Reference Type. */
-    public Set<SpotCheckMismatchType> checkedMismatchTypes() {
-        return EnumSet.allOf(SpotCheckMismatchType.class)
-                .stream()
-                .filter(t -> t.getRefTypes().contains(this))
-                .collect(Collectors.toSet());
     }
 
     public String getRefName() {
@@ -78,14 +56,6 @@
         return notificationType;
     }
 
-    public SpotCheckDataSource getDataSource() {
-        return dataSource;
-    }
-
-    public SpotCheckContentType getContentType() {
-        return contentType;
-    }
-
     private static final ImmutableMap<String, SpotCheckRefType> refNameMap = ImmutableMap.copyOf(
             Arrays.asList(SpotCheckRefType.values()).stream()
                     .collect(Collectors.toMap(SpotCheckRefType::getRefName, Function.identity()))
@@ -93,13 +63,6 @@
 
     public static SpotCheckRefType getByRefName(String refName) {
         return refNameMap.get(refName);
-    }
-
-    public static List<SpotCheckRefType> get(SpotCheckDataSource dataSource, SpotCheckContentType contentType){
-        return Arrays.stream(SpotCheckRefType.values())
-                .filter(
-                        refType -> refType.getDataSource().equals(dataSource) && refType.getContentType().equals(contentType))
-                .collect(Collectors.toList());
     }
 
     /**
@@ -119,9 +82,4 @@
                 .collect(Collectors.toMap(SpotCheckRefType::name, SpotCheckRefType::getDisplayName)));
     }
 
-    public static String getRefContentTypeJsonMap() {
-        return OutputUtils.toJson(EnumSet.allOf(SpotCheckRefType.class).stream()
-                .collect(Collectors.toMap(SpotCheckRefType::name, SpotCheckRefType::getContentType)));
-    }
-
 }