package gov.nysenate.openleg.legislation.member.dao;

import gov.nysenate.openleg.common.dao.*;
import gov.nysenate.openleg.legislation.SessionYear;
import gov.nysenate.openleg.legislation.committee.Chamber;
import gov.nysenate.openleg.legislation.committee.MemberNotFoundEx;
import gov.nysenate.openleg.legislation.member.*;
import org.slf4j.Logger;
import org.slf4j.LoggerFactory;
import org.springframework.dao.EmptyResultDataAccessException;
import org.springframework.jdbc.core.RowMapper;
import org.springframework.jdbc.core.namedparam.MapSqlParameterSource;
import org.springframework.stereotype.Repository;

import java.sql.ResultSet;
import java.sql.SQLException;
import java.util.*;
import java.util.stream.Collectors;

@Repository("sqlMember")
public class SqlMemberDao extends SqlBaseDao implements MemberDao
{
    private static final Logger logger = LoggerFactory.getLogger(SqlMemberDao.class);

    /** --- Implemented Methods --- */

    /** {@inheritDoc} */
    @Override
    public FullMember getMemberById(int id) throws MemberNotFoundEx {
        MapSqlParameterSource params = new MapSqlParameterSource("memberId", id);
        List<SessionMember> memberList =
                jdbcNamed.query(SqlMemberQuery.SELECT_MEMBER_BY_ID_SQL.getSql(schema()), params, new MemberRowMapper());
        if (memberList.isEmpty()) {
            throw new MemberNotFoundEx(id, null);
        }
        return new FullMember(memberList);
    }

    /** {@inheritDoc} */
    @Override
    public SessionMember getMemberById(int id, SessionYear session) {
        MapSqlParameterSource params = new MapSqlParameterSource();
        params.addValue("memberId", id);
        params.addValue("sessionYear", session.year());
        return jdbcNamed.queryForObject(SqlMemberQuery.SELECT_MEMBER_BY_ID_SESSION_SQL.getSql(schema()), params, new MemberRowMapper());
    }

    @Override
    public SessionMember getMemberBySessionId(int sessionMemberId) throws MemberNotFoundEx {
        ImmutableParams params = ImmutableParams.from(
                new MapSqlParameterSource().addValue("sessionMemberId", sessionMemberId));
        try {
            return jdbcNamed.queryForObject(SqlMemberQuery.SELECT_MEMBER_BY_SESSION_MEMBER_ID_SQL
                    .getSql(schema()), params, new MemberRowMapper());
        }
        catch (EmptyResultDataAccessException ex) {
            throw new MemberNotFoundEx(sessionMemberId);
        }
    }

    /** {@inheritDoc} */
    @Override
    public Map<SessionYear, SessionMember> getMembersByShortName(String lbdcShortName, Chamber chamber) {
        MapSqlParameterSource params = new MapSqlParameterSource();
        params.addValue("shortName", lbdcShortName);
        params.addValue("chamber", chamber.name().toLowerCase());
        params.addValue("alternate", false);
        List<SessionMember> members =
                jdbcNamed.query(SqlMemberQuery.SELECT_MEMBER_BY_SHORTNAME_SQL.getSql(schema()), params, new MemberRowMapper());
        return getMemberSessionMap(members);
    }

    /** {@inheritDoc}
     *
     *  Since the short names used in the source data can be inconsistent (the short name can get modified
     *  during the middle of a session year) we have a notion of an alternate short name. A member can only
     *  have one primary short name mapping during a session year but can have multiple 'alternate' short names
     *  to deal with edge cases in the data. This method will attempt to match the primary short name first
     *  and if that fails tries to check for an alternate form. If both attempts fail the calling method will
     *  have to handle a DataAccessException.
     */
    @Override
    public SessionMember getMemberByShortName(String lbdcShortName, SessionYear sessionYear,
                                              Chamber chamber) throws MemberNotFoundEx {
        MapSqlParameterSource params = new MapSqlParameterSource();
        params.addValue("shortName", lbdcShortName.trim());
        params.addValue("sessionYear", sessionYear.year());
        params.addValue("chamber", chamber.name().toLowerCase());
        params.addValue("alternate", false);
        logger.trace("Fetching member {} ({}) from database...", lbdcShortName, sessionYear);
        try {
            return jdbcNamed.queryForObject(SqlMemberQuery.SELECT_MEMBER_BY_SHORTNAME_SESSION_SQL.getSql(schema()),
                    params, new MemberRowMapper());
        }
        catch (EmptyResultDataAccessException ignored1) {
            params.addValue("alternate", true);
<<<<<<< HEAD
            try {
                return jdbcNamed.queryForObject(SqlMemberQuery.SELECT_MEMBER_BY_SHORTNAME_SESSION_SQL.getSql(schema(), LimitOffset.ONE),
                        params, new MemberRowMapper());
            }
            catch (EmptyResultDataAccessException ignored2) {
                throw new MemberNotFoundEx(lbdcShortName, sessionYear, chamber);
            }
=======
            return jdbcNamed.queryForObject(SqlMemberQuery.SELECT_MEMBER_BY_SHORTNAME_SESSION_SQL.getSql(schema(), LimitOffset.ONE),
                    params, new MemberRowMapper());
>>>>>>> e7dc11d5
        }
    }

    /** {@inheritDoc} */
    @Override
<<<<<<< HEAD
    public List<SessionMember> getAllSessionMembers(SortOrder sortOrder, LimitOffset limOff) {
        OrderBy orderBy = new OrderBy("last_name", sortOrder);
=======
    public List<SessionMember> getAllMembers(SortOrder sortOrder, LimitOffset limOff) {
        OrderBy orderBy = new OrderBy("lbdc_short_name", sortOrder);
>>>>>>> e7dc11d5
        return jdbcNamed.query(SqlMemberQuery.SELECT_MEMBER_FRAGMENT.getSql(schema(), orderBy, limOff),
                new MapSqlParameterSource(), new MemberRowMapper());
    }

    /** {@inheritDoc} */
    @Override
    public List<FullMember> getAllFullMembers() {
        return getAllSessionMembers(SortOrder.ASC, LimitOffset.ALL).stream()
                .collect(Collectors.groupingBy(sm -> sm.getMember().getMemberId(),
                        LinkedHashMap::new, Collectors.toList()))
                .values().stream().map(FullMember::new).toList();
    }

    /** --- Helper classes --- */

    public static class MemberRowMapper implements RowMapper<SessionMember> {
        @Override
        public SessionMember mapRow(ResultSet rs, int rowNum) throws SQLException {
            SessionMember sessionMember = new SessionMember();
            sessionMember.setSessionMemberId(rs.getInt("session_member_id"));
            sessionMember.setLbdcShortName(rs.getString("lbdc_short_name"));
            sessionMember.setSessionYear(getSessionYearFromRs(rs, "session_year"));
            sessionMember.setDistrictCode(rs.getInt("district_code"));
            sessionMember.setAlternate(rs.getBoolean("alternate"));

<<<<<<< HEAD
            PersonName name = new PersonName(rs.getString("full_name"), rs.getString("prefix"),
                    rs.getString("first_name"), rs.getString("middle_name"),
                    rs.getString("last_name"), rs.getString("suffix"));
            Person person = new Person(rs.getInt("person_id"), name,
                    rs.getString("email"), rs.getString("img_name"));
            Member member = new Member(person, rs.getInt("member_id"),
                    Chamber.getValue(rs.getString("chamber")), rs.getBoolean("incumbent"));
=======
            Member member = new Member(rs.getInt("member_id"));
            member.setChamber(Chamber.getValue(rs.getString("chamber")));
            member.setIncumbent(rs.getBoolean("incumbent"));
            member.setPersonId(rs.getInt("person_id"));
            member.setFullName(rs.getString("full_name"));
            member.setPrefix(Chamber.getValue(rs.getString("most_recent_chamber")));
            member.setFirstName(rs.getString("first_name"));
            member.setMiddleName(rs.getString("middle_name"));
            member.setLastName(rs.getString("last_name"));
            member.setSuffix(rs.getString("suffix"));
            member.setImgName(rs.getString("img_name"));
            member.setEmail(rs.getString("email"));

>>>>>>> e7dc11d5
            sessionMember.setMember(member);
            return sessionMember;
        }
    }

    /** --- Internal Methods --- */

    private MapSqlParameterSource getPersonParams(Person person) {
        PersonName name = person.name();
        return new MapSqlParameterSource()
                .addValue("personId", person.personId())
                .addValue("fullName", name.fullName())
                .addValue("firstName", name.firstName())
                .addValue("lastName", name.lastName())
                .addValue("middleName", name.middleName())
                .addValue("email", person.email())
                .addValue("prefix", name.prefix())
                .addValue("suffix", name.suffix())
                .addValue("img_name", person.imgName());
    }

    private MapSqlParameterSource getMemberParams(Member member) {
        return getPersonParams(member.getPerson())
                .addValue("memberId", member.getMemberId())
                .addValue("chamber", Optional.ofNullable(member.getChamber()).map(Chamber::asSqlEnum).orElse(null))
                .addValue("incumbent", member.isIncumbent())
                .addValue("fullName", member.getPerson().name().fullName());
    }

    private MapSqlParameterSource getSessionMemberParams(SessionMember sessionMember) {
        return getMemberParams(sessionMember.getMember())
                .addValue("sessionMemberId", sessionMember.getSessionMemberId())
                .addValue("lbdcShortName", sessionMember.getLbdcShortName())
                .addValue("sessionYear", Optional.ofNullable(sessionMember.getSessionYear()).map(SessionYear::year).orElse(null))
                .addValue("districtCode", sessionMember.getDistrictCode())
                .addValue("alternate", sessionMember.isAlternate());
    }

    /**
     * Converts a list of member objects referring to multiple session years into a
     * map keyed by the session year.
     *
     * @param members List<Member>
     * @return Map<SessionYear, Member>
     */
    private Map<SessionYear, SessionMember> getMemberSessionMap(List<SessionMember> members) {
        TreeMap<SessionYear, SessionMember> memberMap = new TreeMap<>();
        members.forEach(m -> memberMap.put(m.getSessionYear(), m));
        return memberMap;
    }
}<|MERGE_RESOLUTION|>--- conflicted
+++ resolved
@@ -94,7 +94,6 @@
         }
         catch (EmptyResultDataAccessException ignored1) {
             params.addValue("alternate", true);
-<<<<<<< HEAD
             try {
                 return jdbcNamed.queryForObject(SqlMemberQuery.SELECT_MEMBER_BY_SHORTNAME_SESSION_SQL.getSql(schema(), LimitOffset.ONE),
                         params, new MemberRowMapper());
@@ -102,22 +101,13 @@
             catch (EmptyResultDataAccessException ignored2) {
                 throw new MemberNotFoundEx(lbdcShortName, sessionYear, chamber);
             }
-=======
-            return jdbcNamed.queryForObject(SqlMemberQuery.SELECT_MEMBER_BY_SHORTNAME_SESSION_SQL.getSql(schema(), LimitOffset.ONE),
-                    params, new MemberRowMapper());
->>>>>>> e7dc11d5
         }
     }
 
     /** {@inheritDoc} */
     @Override
-<<<<<<< HEAD
     public List<SessionMember> getAllSessionMembers(SortOrder sortOrder, LimitOffset limOff) {
         OrderBy orderBy = new OrderBy("last_name", sortOrder);
-=======
-    public List<SessionMember> getAllMembers(SortOrder sortOrder, LimitOffset limOff) {
-        OrderBy orderBy = new OrderBy("lbdc_short_name", sortOrder);
->>>>>>> e7dc11d5
         return jdbcNamed.query(SqlMemberQuery.SELECT_MEMBER_FRAGMENT.getSql(schema(), orderBy, limOff),
                 new MapSqlParameterSource(), new MemberRowMapper());
     }
@@ -143,7 +133,6 @@
             sessionMember.setDistrictCode(rs.getInt("district_code"));
             sessionMember.setAlternate(rs.getBoolean("alternate"));
 
-<<<<<<< HEAD
             PersonName name = new PersonName(rs.getString("full_name"), rs.getString("prefix"),
                     rs.getString("first_name"), rs.getString("middle_name"),
                     rs.getString("last_name"), rs.getString("suffix"));
@@ -151,21 +140,6 @@
                     rs.getString("email"), rs.getString("img_name"));
             Member member = new Member(person, rs.getInt("member_id"),
                     Chamber.getValue(rs.getString("chamber")), rs.getBoolean("incumbent"));
-=======
-            Member member = new Member(rs.getInt("member_id"));
-            member.setChamber(Chamber.getValue(rs.getString("chamber")));
-            member.setIncumbent(rs.getBoolean("incumbent"));
-            member.setPersonId(rs.getInt("person_id"));
-            member.setFullName(rs.getString("full_name"));
-            member.setPrefix(Chamber.getValue(rs.getString("most_recent_chamber")));
-            member.setFirstName(rs.getString("first_name"));
-            member.setMiddleName(rs.getString("middle_name"));
-            member.setLastName(rs.getString("last_name"));
-            member.setSuffix(rs.getString("suffix"));
-            member.setImgName(rs.getString("img_name"));
-            member.setEmail(rs.getString("email"));
-
->>>>>>> e7dc11d5
             sessionMember.setMember(member);
             return sessionMember;
         }
