package gov.nysenate.openleg.ingest;

import gov.nysenate.openleg.lucene.ILuceneObject;
import gov.nysenate.openleg.lucene.LuceneSerializer;
import gov.nysenate.openleg.model.bill.Bill;
import gov.nysenate.openleg.model.calendar.Calendar;
import gov.nysenate.openleg.model.calendar.CalendarEntry;
import gov.nysenate.openleg.model.calendar.Section;
import gov.nysenate.openleg.model.calendar.Supplemental;
import gov.nysenate.openleg.model.committee.Addendum;
import gov.nysenate.openleg.model.committee.Agenda;
import gov.nysenate.openleg.model.committee.Meeting;
import gov.nysenate.openleg.model.transcript.Transcript;
import gov.nysenate.openleg.search.Result;
import gov.nysenate.openleg.search.SearchEngine2;
import gov.nysenate.openleg.search.SenateResponse;
import gov.nysenate.openleg.util.JsonSerializer;
import gov.nysenate.openleg.util.TranscriptFixer;
import gov.nysenate.openleg.util.XmlHelper;
import gov.nysenate.openleg.util.XmlSerializer;

import java.io.BufferedOutputStream;
import java.io.BufferedWriter;
import java.io.File;
import java.io.FileInputStream;
import java.io.FileNotFoundException;
import java.io.FileOutputStream;
import java.io.FileWriter;
import java.io.IOException;
import java.nio.channels.FileChannel;
import java.util.ArrayList;
import java.util.Arrays;
import java.util.Collections;
import java.util.Comparator;
import java.util.Date;
import java.util.List;

import org.apache.log4j.Logger;
import org.codehaus.jackson.JsonEncoding;
import org.codehaus.jackson.JsonGenerationException;
import org.codehaus.jackson.JsonGenerator;
import org.codehaus.jackson.map.JsonMappingException;
import org.codehaus.jackson.map.ObjectMapper;
import org.codehaus.jackson.map.SerializationConfig;
import org.codehaus.jackson.map.SerializationConfig.Feature;
import org.codehaus.jackson.util.DefaultPrettyPrinter;


public class IngestReader {
	
	@SuppressWarnings("serial")
	public static class IngestException extends Exception {}
	
	
	private static Logger logger = Logger.getLogger(IngestReader.class);
	
	private static String WRITE_DIRECTORY = "/usr/local/openleg/json/";	
	
	BasicParser basicParser = null;
	ObjectMapper mapper = null;
	CalendarParser calendarParser = null;
	CommitteeParser committeeParser = null;
	SearchEngine2 searchEngine = null;
	
	private final long THE_TIME = new Date().getTime();
	
	ArrayList<Calendar> calendars;
	ArrayList<Bill> bills;
	ArrayList<ISenateObject> committeeUpdates;
	
	public static void main(String[] args) throws IOException {
		IngestReader ir = new IngestReader();
		
<<<<<<< HEAD
		try {
			if(args.length == 2) {
				String command = args[0];
=======
		boolean tog = true;
		
		if(args.length > 0) {
			String command = args[0];
			if(args.length == 2) {
>>>>>>> f5f4422a
				String p1 = args[1];
				if(command.equals("-gx")) {
					XmlHelper.generateXml(p1);
				}
				else if(command.equals("-b")) {
					ir.writeBills(new ArrayList<Bill>(Arrays.asList((Bill)ir.loadObject(p1, Bill.class))), null, false);
				}
				else if(command.equals("-c")) {
					ir.indexSenateObject((Calendar)ir.loadObject(p1, Calendar.class));
				}
				else if(command.equals("-a")) {
					ir.indexSenateObject((Agenda)ir.loadObject(p1, Agenda.class));
				}
				else if(command.equals("-t")) {
					ir.indexSenateObject((Transcript)ir.loadObject(p1, Transcript.class));
				}
				else if(command.equals("-it")) {
					ir.handleTranscript(p1);
				}
				else {
<<<<<<< HEAD
					throw new IngestException();
				}
			}
			else if(args.length == 3){
				String command = args[0];
				String p1 = args[1];
				String p2 = args[2];
				if(command.equals("-i")) {
					WRITE_DIRECTORY = p1;
					ir.handlePath(p2);
				}
				else if(command.equals("-fc")) {
					ir.fixCalendarBills(p1, p2);
				}
				else if(command.equals("-fa")) {
					ir.fixAgendaBills(p1, p2);
				}
				else {
					throw new IngestException();
				}
			}
			else {
				throw new IngestException();
			}
		} catch(IngestException e) {
=======
					tog = false;
				}
			}
			else if(args.length == 3){
				String p1 = args[1];
				String p2 = args[2];
				if(command.equals("-i")) {
					WRITE_DIRECTORY = p1;
					ir.handlePath(p2);
				}
				else if(command.equals("-fc")) {
					ir.fixCalendarBills(p1, p2);
				}
				else if(command.equals("-fa")) {
					ir.fixAgendaBills(p1, p2);
				}
				else {
					tog = false;
				}
				
			}
			else if(args.length == 5) {
				String p1 = args[1];
				String p2 = args[2];
				String p3 = args[3];
				String p4 = args[4];
				
				if(command.equals("-pull")) {
					ir.pullSobis(p1, p2, p3, p4);
				}
				
			}
			else {
				tog = false;
			}
		}
		
		if(!tog) {
>>>>>>> f5f4422a
			System.err.println("appropriate usage is:\n" +
					"\t-i <json directory> <sobi directory> (to create index)\n" +
					"\t-gx <sobi directory> (to generate agenda and calendar xml from sobi)\n" +
					"\t-fc <year> <calendar directory> (to fix calendar bills)\n" +
					"\t-fa <year> <agenda directory> (to fix agenda bills)\n" +
					"\t-b <bill json path> (to reindex single bill)\n" +
					"\t-c <calendar json path> (to reindex single calendar)\n" +
					"\t-a <agenda json path> (to reindex single agenda)\n" +
					"\t-t <transcript json path> (to reindex single transcript)" +
					"\t-it <transcript sobi path> (to reindex dir of transcripts)\n" +
					"\t-pull <sobi directory> <output directory> <id> <year> (get an objects referencing sobis)");
		}
	}
	
	
	
	public ObjectMapper getMapper() {
		if(mapper == null) {
			mapper = new ObjectMapper();
			SerializationConfig cnfg = mapper.getSerializationConfig();
			cnfg.set(Feature.INDENT_OUTPUT, true);
			mapper.setSerializationConfig(cnfg);
		}
		
		return mapper;
	}
	
	public CommitteeParser getCommitteeParser() {
		if(committeeParser == null) {
			committeeParser = new CommitteeParser(this);
		}
		return committeeParser;
	}
	
	public BasicParser getBasicParser() {
		if(basicParser == null) {
			basicParser = new BasicParser();
		}
		return basicParser;
	}
	
	public CalendarParser getCalendarParser() {
		if(calendarParser == null) {
			calendarParser = new CalendarParser(this);
		}
		return calendarParser;
	}	
	
	public IngestReader() {
		searchEngine = SearchEngine2.getInstance();
		
		//repo = RepositoryBuilder().setGitDir("/home/OpenLegislation/legdata")
		calendars = new ArrayList<Calendar>();
		bills = new ArrayList<Bill>();
		committeeUpdates = new ArrayList<ISenateObject>();
	}
	
	/* TODO
	 * FILE READING 
	 */
	
	public void handlePath(String path) {		
		File file = new File(path);
		if (file.isDirectory())	{			
			
			File[] files = sortFilesByName(file.listFiles());
			
			for (int i = 0; i < files.length; i++)
			{
				if(files[i].isFile()) {
					handleFile(files[i]);
				}
				else if(files[i].isDirectory()) {
					handlePath(files[i].getAbsolutePath());
				}
			}
		}
		else {
			handleFile(file);
		}
	}
	
	public static File[] sortFilesByName(File[] fList) {
		Arrays.sort(fList, new Comparator<File>() {
			@Override
			public int compare(File one, File two) {
				return one.getName().compareTo(two.getName());
			}
		});
		
		return fList;
	}
	
	public void handleFile(File file) {
		logger.info("Reading file: " + file);
		
		if(file.getName().endsWith(".TXT")) {			
			bills = new ArrayList<Bill>();
			try {
				bills.addAll(getBasicParser().handleBill(file.getAbsolutePath(), '-'));
			} catch (FileNotFoundException e) {
				e.printStackTrace();
			} catch (IOException e) {
				e.printStackTrace();
			}
			
			if(!bills.isEmpty()) {
				writeBills(bills, file, true);
				basicParser.clearBills();
			}
			
			bills.clear();
		}
		
		else if(file.getName().contains("-calendar-")) {
			
			XmlHelper.fixCalendar(file);
			
			try {
				calendars = getCalendarParser().doParsing(file.getAbsolutePath());
			} catch (Exception e) {
				e.printStackTrace();
			}
			
			if(!calendars.isEmpty()) {
				writeCalendars(calendars, file);
				calendarParser.clearCalendars();
			}
			
			calendars.clear();
		}
		else if(file.getName().contains("-agenda-")) {
			try {
				committeeUpdates = getCommitteeParser().doParsing(file);
			}
			catch(Exception e) {
				e.printStackTrace();
			}
			
			writeCommitteeUpdates(committeeUpdates, file);
			committeeParser.clearUpdates();
		}
	}
	
	//TODO this is pretty bad
	public void handleTranscript(String path) {
		File file = new File(path);
		
		if(file.isDirectory()) {
			for(File temp:file.listFiles()) {
				handleTranscript(temp.getAbsolutePath());
			}
		}
		else {
			Transcript trans = null;
			
			//transcripts often come incorrectly formatted..
			//this attempts to reprocess and save the raw text
			//if there is a parsing error, and then attempts
			//parsing one more time
			try {				
				trans = getBasicParser().handleTranscript(path);
			}
			catch (Exception e) {
				TranscriptFixer fixer = new TranscriptFixer();
				List<String> in;
				
				try {
					if((in = fixer.readContents(file)) != null) {
						
						List<String> ret = fixer.fix(in);
						BufferedWriter bw = new BufferedWriter(new FileWriter(file.getAbsolutePath()));
						
						for(String s:ret) {
							bw.write(s);
							bw.newLine();
						}
						
						bw.close();
						trans = getBasicParser().handleTranscript(path);
					}
				}
				catch (Exception e2) {
					e2.printStackTrace();
					trans = null;
				}
				
			}
			if(trans != null) {
				writeSenateObject(trans, Transcript.class, true);
			}
		}
		
	}
	
	public ISenateObject loadObject(String id, String year, String type, Class<? extends ISenateObject> clazz) {
		return loadObject(WRITE_DIRECTORY + "/" + year + "/" + type + "/" + id + ".json", clazz);
	}
	
	/**
	 * @param path to json document
	 * @param clazz class of object to be loaded
	 * @return deserialized SenateObject of type clazz
	 */
	public ISenateObject loadObject(String path, Class<? extends ISenateObject> clazz) {
		logger.info("Loading object at: " + path);
		
		mapper = getMapper();
		File file = new File(path);
		if(!file.exists()) 
			return null;
		
		try {
			return this.getMapper().readValue(file, clazz);
		} catch (org.codehaus.jackson.JsonParseException e) {
			logger.warn("could not parse json", e);
		} catch (JsonMappingException e) {
			logger.warn("could not map json", e);
		} catch (IOException e) {
			logger.warn("error with file", e);
		}
		
		return null;
	}
	
	
	
	
	
	
	/* TODO
	 * FILE WRITING
	 */
	
	private void writeCommitteeUpdates(ArrayList<ISenateObject> committeeUpdates, File file) {
		for(ISenateObject so:committeeUpdates) {
			if(so instanceof Bill) {
				//if a bill is being updated from the committee xml
				//it is either adding or removing a vote from an existing bill
				//which has been deserialized or creating a new bill
				//in which case merging isn't necessary
				writeBills(new ArrayList<Bill>(Arrays.asList(((Bill)so))), file, true);
			}
			else if(so instanceof Agenda) {
				writeSenateObject(so, Agenda.class, file, true);
			}
		}
	}
	
	private void writeCalendars(ArrayList<Calendar> calendars, File file) {
		for(Calendar calendar:calendars) {
			writeSenateObject(calendar, Calendar.class, file, true);
		}
	}

	public void writeBills(ArrayList<Bill> bills, File file, boolean merge) {
		for(Bill bill:bills) {
			if(bill == null)
				continue;
			
			//TODO
			//if this returns true bill is not active
			if(reindexAmendedVersions(bill)) {
				bill.setLuceneActive(false);
			}
			writeSenateObject(bill, Bill.class, file, merge);
			
		}
	}
	
	public void writeSenateObject(ISenateObject obj, Class<? extends ISenateObject> clazz, File file, boolean merge) {
		if(file == null)
			writeSenateObject(obj, clazz, merge);
		else {
			obj.addSobiReference(file.getName());
			writeSenateObject(obj, clazz, getDateFromFileName(file.getName()), merge);
		}
	}
	
	public void writeSenateObject(ISenateObject obj, Class<? extends ISenateObject> clazz, boolean merge) {
		writeSenateObject(obj, clazz, THE_TIME, merge);
	}
	
	public void writeSenateObject(ISenateObject obj, Class<? extends ISenateObject> clazz, long modified, boolean merge) {
		logger.info("Writing object type: " + obj.luceneOtype() + " with id: " + obj.luceneOid());
		
		try {			
			if(obj == null)
				return;
						
			File newFile = new File(WRITE_DIRECTORY + "/" + obj.getYear() + "/" + obj.luceneOtype() + "/" + obj.luceneOid() + ".json");
					
			if(merge) {
				obj = mergeSenateObject(obj, clazz, newFile);
			}
			
			obj.setLuceneModified(modified);
			
			if(this.writeJsonFromSenateObject(obj, clazz, newFile)) {
				//TODO
				indexSenateObject(obj);
			}
		}
		catch (Exception e) {
			logger.warn("Exception while writing object", e);
		}
	}
	
	public boolean writeJsonFromSenateObject(ISenateObject obj, Class<? extends ISenateObject> clazz, File file) {
		logger.info("Writing json to path: " + file.getAbsolutePath());
		
		if(file == null) 
			file = new File(WRITE_DIRECTORY + "/" + obj.getYear() + "/" + obj.luceneOtype() + "/" + obj.luceneOid() + ".json");
		
		File dir = new File(WRITE_DIRECTORY + "/" + obj.getYear());
		if(!dir.exists()) {
			logger.info("creating directory: " + dir.getAbsolutePath());
			dir.mkdir();
		}
		dir = new File(WRITE_DIRECTORY + "/" + obj.getYear() + "/" + obj.luceneOtype());
		if(!dir.exists()) {
			logger.info("creating directory: " + dir.getAbsolutePath());
			dir.mkdir();
		}
		
		try {			
			BufferedOutputStream osw = new BufferedOutputStream(new FileOutputStream(file));
			
			JsonGenerator generator = this.getMapper().getJsonFactory().createJsonGenerator(osw,JsonEncoding.UTF8);
			generator.setPrettyPrinter(new DefaultPrettyPrinter());
			this.getMapper().writeValue(generator, obj);
			osw.close();
			
			return true;
		} catch (JsonGenerationException e) {
			logger.warn("could not parse json", e);
		} catch (JsonMappingException e) {
			logger.warn("could not parse json", e);
		} catch (IOException e) {
			logger.warn("error reading file", e);
		}
		
		return false;
	}
	
	public ISenateObject mergeSenateObject(ISenateObject obj, Class<? extends ISenateObject> clazz, File file) {		
		if(file == null)
			file = new File(WRITE_DIRECTORY  + "/" + obj.getYear() + "/" + obj.luceneOtype() + "/" + obj.luceneOid() + ".json");
		
		if(file.exists()) {
			logger.info("Merging object with id: " + obj.luceneOid());
			ISenateObject oldObject =  null;
			try {
				oldObject = (ISenateObject)this.getMapper().readValue(file, clazz);
			} catch (JsonGenerationException e) {
				logger.warn("could not parse json", e);
			} catch (JsonMappingException e) {
				logger.warn("could not parse json", e);
			} catch (IOException e) {
				logger.warn("error reading file", e);
			}
			if(oldObject != null) {
				oldObject.setLuceneActive(obj.getLuceneActive());
				oldObject.merge(obj);
				obj = oldObject;
			}
		}
		
		return obj;
	}
	
	public boolean deleteSenateObject(ISenateObject so) {
		try {
			searchEngine.deleteSenateObject(so);
		} catch (Exception e) {
			e.printStackTrace();
		}
		return deleteFile(so.luceneOid(), so.getYear() +"", so.luceneOtype());
	}
	
	public boolean deleteFile(String id, String year, String type) {
		return deleteFile(WRITE_DIRECTORY + "/" + year + "/" + type + "/" + id + ".json");
	}
	
	public boolean deleteFile(String path) {
		logger.info("Deleting file at: " + path);
		
		File file = new File(path);
		return file.delete();
	}
	
	
	
	
	
	/* TODO
	 * INDEXING
	 */
	
	public void indexSenateObject(ISenateObject obj) {
		try {
			searchEngine.indexSenateObjects(
					new ArrayList<ILuceneObject>(
						Arrays.asList(obj)), 
						new LuceneSerializer[]{
							new XmlSerializer(), 
							new JsonSerializer()});
		} catch (IOException e) {
			logger.warn("Exception while indexing object", e);
		}
	}
	
	/**
	 * desirable to hide old versions of an amended bill from the default search
	 * this appends "active:false" as a field to any old verions of bills
	 * 
	 * to avoid constantly rewriting amended versions of bills this does a query
	 * to lucene to check if they've already been hidden, if they haven't then 
	 * they are sent to reindexInactiveBill
	 * 
	 * @param bill
	 * 
	 * returns true if current bill isn't searchable, false otherwise
	 */
	public boolean reindexAmendedVersions(Bill bill) {
		int idx = bill.getSenateBillNo().indexOf("-");
		char c = bill.getSenateBillNo().charAt(idx-1);
		String strings[] = bill.getSenateBillNo().split("-");
		
		String query = null;
		
		if(c >= 65 && c < 90)
			query = strings[0].substring(0, strings[0].length()-1);
		else 
			query = strings[0];
			
		try {
			//oid:(S418-2009 OR [S418A-2009 TO S418Z-2009]) AND year:2009
			query = "otype:bill AND oid:((" 
				+ query + "-" + strings[1] 
                    + " OR [" + query + "A-" + strings[1] 
                       + " TO " + query + "Z-" + strings[1]
                    + "]) AND " + query + "*-" + strings[1] + ")";
			//caches recent searces, if s1, s1a and s1b are added in close succession
			//it's possible they s1a won't be picked up.. closing the searcher
			//fixes that for the time being
			searchEngine.closeSearcher();
			SenateResponse sr = searchEngine.search(query,
					"json", 0,100, null, false);
						
			//if there aren't any results this is a new bill
			if(sr.getResults().isEmpty())
				return false;
								
			//create a list and store bill numbers from oldest to newest
			ArrayList<String> billNumbers = new ArrayList<String>();				
			for(Result result:sr.getResults()) {
				billNumbers.add(result.getOid());
			}
			if(!billNumbers.contains(bill))
				billNumbers.add(bill.getSenateBillNo());
			Collections.sort(billNumbers);
			
			String newest = billNumbers.get(billNumbers.size()-1);
			
			//if bill being stored isn't the newest we can assume
			//that the newest bill has already reindexed older bills
			if(!bill.getSenateBillNo().equals(newest))
				return true;
			
			billNumbers.remove(newest);
			billNumbers.remove(bill.getSenateBillNo());				
							
			for(Result result:sr.getResults()) {
				if(billNumbers.contains(result.getOid())) {
					if(result.getActive().equals("true")) {
						reindexInactiveBill(result.getOid(), bill.getYear()+"");
					}
				}
			}
			
		} catch (IOException e) {
			e.printStackTrace();
		} catch (org.apache.lucene.queryParser.ParseException e) {
			e.printStackTrace();
		}
		return false;
	}
	
	private void reindexInactiveBill(String senateBillNo, String year) {
		Bill temp = (Bill)this.loadObject(senateBillNo,
				year,
				"bill",
				Bill.class);
		
		if(temp != null) {
			temp.setLuceneActive(false);
			
			this.indexSenateObject(temp);
		}
	}
	
	
	
	
	
	/* TODO
	 * UTILITIES
	 */
	
	/*
	 * fixCalendarBills(year,path) and fixAgendaBills(year,path) can be
	 * executed to update the two document types with the latest bill information.
	 * This solves an issue where occasionally calendars or agendas
	 * would be missing relevant information that SHOULD be available to them.
	 */
	
	public void fixCalendarBills(String year, String path) {
		File file = new File(path);
		
		if(!file.exists())
			return;
		
		if(file.isDirectory()) {
			for(File temp:file.listFiles()) {
				fixCalendarBills(year, temp.getAbsolutePath());
			}
		}
		else {
			Calendar cal = (Calendar) this.loadObject(file.getAbsolutePath(), Calendar.class);
			
			if(cal == null) 
				return;
			
			if(cal.getSupplementals() != null) {
				for(Supplemental sup:cal.getSupplementals()) {
					if(sup.getSections() != null) {
						for(Section section:sup.getSections()) {
							for(CalendarEntry ce:section.getCalendarEntries()) {
								ce.setBill(
									(Bill)this.loadObject(
										ce.getBill().getSenateBillNo(),
										year,
										"bill",
										Bill.class)
								);
							}
						}
					}
					
					if(sup.getSequence() != null) {
						for(CalendarEntry ce:sup.getSequence().getCalendarEntries()) {
							if(ce.getBill() != null) {							
								ce.setBill(
									(Bill)this.loadObject(
										ce.getBill().getSenateBillNo(),
										year,
										"bill",
										Bill.class)
								);
							}
						}
					}
				}
			}
			this.writeSenateObject(cal, Calendar.class, false);
		}
	}
	
	public void fixAgendaBills(String year, String path) {
		File file = new File(path);
		
		if(!file.exists()){
			return;
		}
		
		if(file.isDirectory()) {
			for(File temp:file.listFiles()) {
				fixAgendaBills(year, temp.getAbsolutePath());
			}
		}
		else {
			Agenda agenda = (Agenda) this.loadObject(file.getAbsolutePath(), Agenda.class);
			
			if(agenda == null) {
				return;
			}
			
			if(agenda.getAddendums() != null) {
				for(Addendum addendum:agenda.getAddendums()) {
					if(addendum.getMeetings() != null) {
						for(Meeting meeting:addendum.getMeetings()) {
							if(meeting.getBills() ==  null) {
								continue;
							}
							
							for(int i = 0; i < meeting.getBills().size(); i++) {
								meeting.getBills().set(i,
									(Bill)this.loadObject(
										meeting.getBills().get(i).getSenateBillNo(),
										year,
										"bill",
										Bill.class)
								);
							}
						}
					}
				}
			}
			this.writeSenateObject(agenda, Agenda.class, false);
		}
	}
	
	public long getDateFromFileName(String fileName) {
		java.util.Calendar cal = java.util.Calendar.getInstance();
		
		fileName = fileName.replaceAll("(SOBI\\.D|\\.TXT.*$)", "");
		
		if(fileName.length() == 14) {
			cal.set(Integer.parseInt(fileName.substring(0,2)) + 2000,
					Integer.parseInt(fileName.substring(2,4))-1,
					Integer.parseInt(fileName.substring(4,6)),
					Integer.parseInt(fileName.substring(8,10)),
					Integer.parseInt(fileName.substring(10,12)),
					Integer.parseInt(fileName.substring(12,14)));
		}
				
		return cal.getTimeInMillis();
	}
	
	
	public void pullSobis(String id, String year, String sobiDirectory, String writeDirectory) {
		Bill bill = (Bill) this.loadObject(id, year, "bill", Bill.class);
		for(String sobi:bill.getSobiReferenceList()) {
			File sobiFile = new File(sobiDirectory + System.getProperty("file.separator") + sobi);
			if(sobiFile.exists()) {
				File copySobi = new File(writeDirectory + System.getProperty("file.separator") + sobi);
				try {
					copySobi.createNewFile();
				} catch (IOException e) {
					logger.warn(e);
				}
				
				if(!copySobi.exists()) 
					continue;
				
				FileChannel source = null;
				FileChannel destination = null;
				
				try {
					source = new FileInputStream(sobiFile).getChannel();
					destination = new FileOutputStream(copySobi).getChannel();
					destination.transferFrom(source, 0, source.size());
				} catch (FileNotFoundException e) {
					logger.warn(e);
				} catch (IOException e) {
					logger.warn(e);
				}
				finally {
					if(source != null) {
						try {
							source.close();
						} catch (IOException e) {
							logger.warn(e);
						}
					}
					if(destination != null) {
						try {
							destination.close();
						} catch (IOException e) {
							logger.warn(e);
						}
					}
				}
			}
		}
	}
}<|MERGE_RESOLUTION|>--- conflicted
+++ resolved
@@ -71,103 +71,66 @@
 	public static void main(String[] args) throws IOException {
 		IngestReader ir = new IngestReader();
 		
-<<<<<<< HEAD
 		try {
-			if(args.length == 2) {
-				String command = args[0];
-=======
-		boolean tog = true;
-		
-		if(args.length > 0) {
-			String command = args[0];
-			if(args.length == 2) {
->>>>>>> f5f4422a
-				String p1 = args[1];
-				if(command.equals("-gx")) {
-					XmlHelper.generateXml(p1);
-				}
-				else if(command.equals("-b")) {
-					ir.writeBills(new ArrayList<Bill>(Arrays.asList((Bill)ir.loadObject(p1, Bill.class))), null, false);
-				}
-				else if(command.equals("-c")) {
-					ir.indexSenateObject((Calendar)ir.loadObject(p1, Calendar.class));
-				}
-				else if(command.equals("-a")) {
-					ir.indexSenateObject((Agenda)ir.loadObject(p1, Agenda.class));
-				}
-				else if(command.equals("-t")) {
-					ir.indexSenateObject((Transcript)ir.loadObject(p1, Transcript.class));
-				}
-				else if(command.equals("-it")) {
-					ir.handleTranscript(p1);
-				}
-				else {
-<<<<<<< HEAD
-					throw new IngestException();
-				}
-			}
-			else if(args.length == 3){
-				String command = args[0];
-				String p1 = args[1];
-				String p2 = args[2];
-				if(command.equals("-i")) {
-					WRITE_DIRECTORY = p1;
-					ir.handlePath(p2);
-				}
-				else if(command.equals("-fc")) {
-					ir.fixCalendarBills(p1, p2);
-				}
-				else if(command.equals("-fa")) {
-					ir.fixAgendaBills(p1, p2);
+			if(args.length > 0) {
+				String command = args[0];		
+				if(args.length == 2) {
+					String p1 = args[1];
+					if(command.equals("-gx")) {
+						XmlHelper.generateXml(p1);
+					}
+					else if(command.equals("-b")) {
+						ir.writeBills(new ArrayList<Bill>(Arrays.asList((Bill)ir.loadObject(p1, Bill.class))), null, false);
+					}
+					else if(command.equals("-c")) {
+						ir.indexSenateObject((Calendar)ir.loadObject(p1, Calendar.class));
+					}
+					else if(command.equals("-a")) {
+						ir.indexSenateObject((Agenda)ir.loadObject(p1, Agenda.class));
+					}
+					else if(command.equals("-t")) {
+						ir.indexSenateObject((Transcript)ir.loadObject(p1, Transcript.class));
+					}
+					else if(command.equals("-it")) {
+						ir.handleTranscript(p1);
+					}
+					else {
+						throw new IngestException();
+					}
+				}
+				else if(args.length == 3){
+					String p1 = args[1];
+					String p2 = args[2];
+					if(command.equals("-i")) {
+						WRITE_DIRECTORY = p1;
+						ir.handlePath(p2);
+					}
+					else if(command.equals("-fc")) {
+						ir.fixCalendarBills(p1, p2);
+					}
+					else if(command.equals("-fa")) {
+						ir.fixAgendaBills(p1, p2);
+					}
+					else {
+						throw new IngestException();
+					}
+				}
+				else if(args.length == 5) {
+					String p1 = args[1];
+					String p2 = args[2];
+					String p3 = args[3];
+					String p4 = args[4];
+					
+					if(command.equals("-pull")) {
+						ir.pullSobis(p1, p2, p3, p4);
+					}
+					
 				}
 				else {
 					throw new IngestException();
 				}
 			}
-			else {
-				throw new IngestException();
-			}
 		} catch(IngestException e) {
-=======
-					tog = false;
-				}
-			}
-			else if(args.length == 3){
-				String p1 = args[1];
-				String p2 = args[2];
-				if(command.equals("-i")) {
-					WRITE_DIRECTORY = p1;
-					ir.handlePath(p2);
-				}
-				else if(command.equals("-fc")) {
-					ir.fixCalendarBills(p1, p2);
-				}
-				else if(command.equals("-fa")) {
-					ir.fixAgendaBills(p1, p2);
-				}
-				else {
-					tog = false;
-				}
-				
-			}
-			else if(args.length == 5) {
-				String p1 = args[1];
-				String p2 = args[2];
-				String p3 = args[3];
-				String p4 = args[4];
-				
-				if(command.equals("-pull")) {
-					ir.pullSobis(p1, p2, p3, p4);
-				}
-				
-			}
-			else {
-				tog = false;
-			}
-		}
-		
-		if(!tog) {
->>>>>>> f5f4422a
 			System.err.println("appropriate usage is:\n" +
 					"\t-i <json directory> <sobi directory> (to create index)\n" +
 					"\t-gx <sobi directory> (to generate agenda and calendar xml from sobi)\n" +
