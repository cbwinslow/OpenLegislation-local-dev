--- conflicted
+++ resolved
@@ -174,15 +174,12 @@
                         '<%= jsSource %>/component/admin/account.js',
                         '<%= jsSource %>/component/admin/notification_sub.js',
                         '<%= jsSource %>/component/admin/environment.js',
-<<<<<<< HEAD
+                        '<%= jsSource %>/component/admin/reports.js',
                         '<%= jsSource %>/component/admin/indices.js',
                         '<%= jsSource %>/component/admin/members.js',
                         '<%= jsSource %>/component/admin/member.js',
                         '<%= jsSource %>/component/admin/verify.js']
 
-=======
-                        '<%= jsSource %>/component/admin/reports.js']
->>>>>>> 8a5ccf4a
                 }
             }
         },
