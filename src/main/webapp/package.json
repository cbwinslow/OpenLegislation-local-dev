--- conflicted
+++ resolved
@@ -7,14 +7,8 @@
   "license": "(BSD-2-Clause OR GPL-3.0)",
   "dependencies": {
     "@tippyjs/react": "^4.2.5",
-<<<<<<< HEAD
-    "app": "^0.1.0",
-    "core-js": "^3.12.1",
-    "luxon": "^1.27.0",
-=======
     "core-js": "^3.18.3",
     "luxon": "^1.28.0",
->>>>>>> 1428103f
     "phosphor-react": "^1.3.1",
     "query-string": "^7.0.1",
     "react": "^17.0.1",
