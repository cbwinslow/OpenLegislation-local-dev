--- conflicted
+++ resolved
@@ -6,30 +6,19 @@
   },
   "license": "(BSD-2-Clause OR GPL-3.0)",
   "dependencies": {
-<<<<<<< HEAD
-    "@tippyjs/react": "^4.2.5",
-    "core-js": "^3.12.1",
-    "luxon": "^1.27.0",
-=======
     "@stomp/stompjs": "^6.1.2",
     "@tippyjs/react": "^4.2.5",
     "core-js": "^3.18.3",
     "luxon": "^1.28.0",
->>>>>>> 39e447ff
     "phosphor-react": "^1.3.1",
     "query-string": "^7.0.1",
     "react": "^17.0.1",
     "react-date-picker": "^8.3.4",
     "react-dom": "^17.0.1",
     "react-paginate": "^7.1.3",
-<<<<<<< HEAD
-    "react-router-dom": "^5.2.0",
-    "regenerator-runtime": "^0.13.7"
-=======
     "react-router-dom": "^5.3.0",
     "regenerator-runtime": "^0.13.9",
     "sockjs-client": "^1.5.1"
->>>>>>> 39e447ff
   },
   "scripts": {
     "build": "NODE_ENV='production' webpack",
@@ -43,22 +32,6 @@
     ]
   },
   "devDependencies": {
-<<<<<<< HEAD
-    "@babel/core": "^7.12.3",
-    "@babel/preset-env": "^7.12.1",
-    "@babel/preset-react": "^7.12.1",
-    "autoprefixer": "^9.8.6",
-    "babel-loader": "^8.1.0",
-    "css-loader": "^5.0.0",
-    "html-webpack-plugin": "^4.5.0",
-    "postcss": "^7.0.36",
-    "postcss-loader": "^6.1.0",
-    "postcss-nested": "^4.2.3",
-    "style-loader": "^2.0.0",
-    "tailwindcss": "npm:@tailwindcss/postcss7-compat@^2.2.7",
-    "webpack": "^5.3.2",
-    "webpack-cli": "^4.1.0",
-=======
     "@babel/core": "^7.15.8",
     "@babel/preset-env": "^7.15.8",
     "@babel/preset-react": "^7.14.5",
@@ -74,7 +47,6 @@
     "tailwindcss": "npm:@tailwindcss/postcss7-compat@^2.2.17",
     "webpack": "^5.58.2",
     "webpack-cli": "^4.9.1",
->>>>>>> 39e447ff
     "webpack-dev-server": "^3.11.0"
   },
   "browserslist": "defaults"
