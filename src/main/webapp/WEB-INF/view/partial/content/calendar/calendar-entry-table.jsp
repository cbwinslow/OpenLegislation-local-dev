--- conflicted
+++ resolved
@@ -1,6 +1,5 @@
-<section class="{{sectionType}}" style="max-height: 65vh; overflow-y: scroll">
+<section style="max-height: 65vh; overflow-y: scroll">
 <md-list>
-<<<<<<< HEAD
     <md-item hide-sm>
         <md-item-content layout="row">
             <h4 style="width: 70px"><br/>Print &#35;</h4>
@@ -14,7 +13,9 @@
                          ng-class="{'cal-entry-highlight': calEntry.printNo === highlightValue || calEntry.billCalNo == highlightValue}">
             <div style="width: 70px" hide-sm>
                 <a ng-bind="calEntry.basePrintNo" class="text-large blue3"
-                   ng-href="{{billPageBaseUrl}}/{{calEntry.session}}/{{calEntry.basePrintNo}}"></a>
+                   ng-href="{{billPageBaseUrl}}/{{calEntry.session}}/{{calEntry.basePrintNo}}">
+                    <md-tooltip>View this bill</md-tooltip>
+                </a>
             </div>
             <div style="width: 40px" hide-sm>
                 <a ng-bind="calEntry.billCalNo" class="cal-entry-cal-no blue4"
@@ -51,60 +52,5 @@
         </md-item-content>
         <md-divider ng-show="!$last" class="md-default-theme"></md-divider>
     </md-item>
-=======
-  <md-item hide-sm>
-    <md-item-content layout="row">
-      <h4 style="width: 70px"><br/>Print &#35;</h4>
-      <h4 style="width: 40px">Bill<br/>Cal &#35;</h4>
-      <h4 class="md-tile-content no-margin"><br/>Title &amp; Sponsor</h4>
-    </md-item-content>
-    <md-divider class="md-default-theme"></md-divider>
-  </md-item>
-  <md-item ng-repeat="calEntry in calEntries"
-           data-print-no="{{calEntry.printNo}}" data-cal-no="{{calEntry.billCalNo}}">
-    <md-item-content layout="row" class="md-padding"
-                     ng-class="{'cal-entry-highlight': calEntry.printNo === highlightValue || calEntry.billCalNo == highlightValue}">
-      <div style="width: 70px" hide-sm>
-        <a ng-bind="calEntry.basePrintNo" class="text-large"
-           ng-href="{{billPageBaseUrl}}/{{calEntry.session}}/{{calEntry.basePrintNo}}">
-          <md-tooltip>View this bill</md-tooltip>
-        </a>
-      </div>
-      <div style="width: 40px" hide-sm>
-        <a ng-bind="calEntry.billCalNo" class="cal-entry-cal-no"
-                ng-href="{{getCalBillNumUrl(year, calEntry.billCalNo)}}">
-          <md-tooltip>Search for calendars <br>that contain this bill</md-tooltip>
-        </a>
-      </div>
-      <div class="md-tile-content">
-        <a ng-bind="calEntry.basePrintNo" class="text-medium" hide-gt-sm
-           ng-href="{{billPageBaseUrl}}/{{calEntry.session}}/{{calEntry.basePrintNo}}"></a>
-        <span hide-gt-sm>Bill Calendar </span>
-        <a hide-gt-sm class="cal-entry-cal-no" ng-href="{{getCalBillNumUrl(year, calEntry.billCalNo)}}">
-          \#{{calEntry.billCalNo}}
-        </a>
-        <div ng-bind="calEntry.title"></div>
-        <div layout="row" hide-sm style="height: 40px">
-          <div style="overflow: hidden">
-            <img style="max-width: 40px; max-height: 52px;"
-                 ng-src="${ctxPath}/static/img/business_assets/members/mini/{{calEntry.sponsor.member.imgName}}"
-                 err-src="${ctxPath}/static/img/NYSS_seal_fancy.jpg"/>
-          </div>
-          <span class="margin-left-10">
-            <span ng-if="calEntry.sponsor.member">
-              <span ng-bind="calEntry.sponsor.member.fullName"></span> <br>
-              <span>
-                {{calEntry.sponsor.member.districtCode | ordinalSuffix}} District
-              </span>
-            </span>
-            <span ng-if="calEntry.sponsor.budget">Budget Sponsor</span>
-            <span ng-if="calEntry.sponsor.rules">Rules Sponsor</span>
-          </span>
-        </div>
-      </div>
-    </md-item-content>
-    <md-divider ng-show="!$last" class="md-default-theme"></md-divider>
-  </md-item>
->>>>>>> 905d8e63
 </md-list>
 </section>