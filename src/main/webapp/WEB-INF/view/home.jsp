--- conflicted
+++ resolved
@@ -61,11 +61,8 @@
               <menu-item url="${ctxPath}/admin">Configuration</menu-item>
               <menu-item url="${ctxPath}/admin/logs">Logs</menu-item>
               <menu-item url="${ctxPath}/admin/account">Account Settings</menu-item>
-<<<<<<< HEAD
-                <menu-item url="${ctxPath}/admin/members">Members</menu-item>
-=======
-                <menu-item url="${ctxPath}/admin/reports">Reports</menu-item>
->>>>>>> 8a5ccf4a
+              <menu-item url="${ctxPath}/admin/members">Members</menu-item>
+              <menu-item url="${ctxPath}/admin/reports">Reports</menu-item>
             </menu-section>
             <menu-section title="Reports" url="${ctxPath}/admin/report/spotcheck">
               <menu-item url="${ctxPath}/admin/report/spotcheck">Spotcheck Reports</menu-item>
