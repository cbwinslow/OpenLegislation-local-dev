--- conflicted
+++ resolved
@@ -11,20 +11,8 @@
     "angular-smart-table": "~1.4.8",
     "amcharts": "3.11.3",
     "moment": "~2.8.2",
-<<<<<<< HEAD
     "angular-ui-calendar": "0.8.1"
   },
   "devDependencies": {
-
-=======
-    "angular-resource": "1.3.0-rc.5",
-    "angular-foundation": "~0.3.1",
-    "pace": "~1.0.1",
-    "angular-ui-calendar": "0.8.1"
-  },
-  "devDependencies": {
-    "angular-material": "0.7.1",
-    "angular-smart-table": "~1.4.8"
->>>>>>> 052c0790
   }
 }