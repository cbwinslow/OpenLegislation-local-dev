<%@ page language="java" import="gov.nysenate.openleg.util.JSPHelper, gov.nysenate.openleg.util.OpenLegConstants,gov.nysenate.openleg.search.SenateResponse,gov.nysenate.openleg.search.Result,java.text.SimpleDateFormat, java.util.Iterator"  contentType="text/html" pageEncoding="utf-8" %><%

String requestPath = request.getRequestURI();

String appPath = request.getContextPath();

String term = (String)request.getAttribute("term");

String sortField = (String)request.getAttribute("sortField");
String type = (String)request.getAttribute("type");
String search = (String)request.getAttribute("search");
String urlPath = (String)request.getAttribute("urlPath");
String filter = (String) request.getAttribute("filter");

if(search != null)
	term = search;

term = java.net.URLEncoder.encode(term, "UTF-8");

boolean sortOrder = true;
if (request.getAttribute("sortOrder")!=null)
			sortOrder = Boolean.parseBoolean((String)request.getAttribute("sortOrder"));
			
if (sortField == null)
	sortField = "";
	
if (type == null)
	type = "";

int pageIdx = Integer.parseInt((String)request.getAttribute(OpenLegConstants.PAGE_IDX));
int pageSize = Integer.parseInt((String)request.getAttribute(OpenLegConstants.PAGE_SIZE));

int startIdx = (pageIdx - 1) * pageSize;
int endIdx = startIdx + pageSize;

SenateResponse sr = (SenateResponse)request.getAttribute("results");
int resultCount = sr.getResults().size();

int total = (Integer)sr.getMetadataByKey("totalresults");

if (total < endIdx) {
	endIdx = total;
}

String mode = (String)request.getAttribute("type");
		
	SimpleDateFormat sdf = new SimpleDateFormat();
	sdf.applyPattern("EEE, MMM d, yyyy");
	
	String prevUrl = null;
if (pageIdx-1 > 0)
{
	if(urlPath != null) {
		prevUrl = urlPath + (pageIdx-1) + (pageSize != 20 ? "/" + pageSize:"") + (filter != null ? "?filter=" + filter:"");
	}
	else {
		prevUrl = "/legislation/search/" + term + "/" + (pageIdx - 1) + "/" + pageSize
			+ "?sort=" + sortField
			+ "&sortOrder=" + sortOrder;
	}
}
	
String nextUrl = null;

if (total > endIdx)
{
	if(urlPath != null) {
		nextUrl = urlPath + (pageIdx+1) + (pageSize != 20 ? "/" + pageSize:"") + (filter != null ? "?filter=" + filter:"");
	}
	else {
		nextUrl = "/legislation/search/" + term + "/" + (pageIdx + 1) + "/" + pageSize
			+ "?sort=" + sortField
			+ "&sortOrder=" + sortOrder;
	}
}
	
%>
<h2 class='page-title'><%=type.toUpperCase()%> SEARCH RESULTS</h2>

<% String encodedTerm = java.net.URLEncoder.encode(term,"UTF-8"); %>
<div class='formats'>
	Formats:
	<a href="/legislation/api/atom/search/<%=encodedTerm%>/">ATOM</a>,
	<a href="/legislation/api/rss/search/<%=encodedTerm%>/">RSS</a>,
	<a href="/legislation/api/json/search/<%=encodedTerm%>/<%=pageIdx%>/<%=pageSize%>">JSON</a>,
	<a href="/legislation/api/xml/search/<%=encodedTerm%>/<%=pageIdx%>/<%=pageSize%>">XML</a>
</div>
<div class="content-bg">
<<<<<<< HEAD
 <div id="subcontent">
 <%
 	if (resultCount>0){
 %>
 <div class="search-nav">
<%-- <%
	if (prevUrl!=null){
%><a href="">&lt; prev</a> - <%
	}
%> --%>
<div class="result-totals">
Showing Results <%=startIdx+1%> - <%=endIdx%> of <%=total%>
</div>
<div class="pagination">
<ul>
<%
	int totalPages = (total+20-1)/20;
	System.out.println(totalPages);
	int currentPage = ((startIdx+20-1)/20)+1;
	System.out.println(currentPage);
	int back4 = (currentPage-4);
	int back3 = (currentPage-3);
	int back2 = (currentPage-2);
	int back1 = (currentPage-1);
	int forward1 = (currentPage+1);
	int forward2 = (currentPage+2);
	int forward3 = (currentPage+3);
	int forward4 = (currentPage+4);

 	System.out.println(totalPages-currentPage);
		
	if (prevUrl!=null){%>
		<li><a href="<%=prevUrl%>" title="Previous page">«</a></li>
	<%}else{%>
		<li class="disabled"><a>«</a></li>
	<%}
	if (currentPage >= totalPages && currentPage > 5){%>
		<li><a href="1">1</a></li>
		<li><a>...</a></li>
	<%}
	if (back4 >= 1 && ((totalPages-currentPage) < 3) ){%>
		<li><a href="<%=back4%>"><%=back4%></a></li>
	<%}
	if (back3 >= 1 && ((totalPages-currentPage) < 2) ){%>
		<li><a href="<%=back3%>"><%=back3%></a></li>
	<%}
	if (back2 >= 1){%>
		<li><a href="<%=back2%>"><%=back2%></a></li>
	<%}
	if (back1 >= 1){%>
		<li><a href="<%=back1%>"><%=back1%></a></li>
	<%}
	 %>
     <li class="active"><a href="<%=currentPage%>"><%=currentPage%></a></li>
     <%
     if (forward1 < totalPages){%>
		<li><a href="<%=forward1%>"><%=forward1%></a></li>
	<%}
     if (forward2 < totalPages){%>
		<li><a href="<%=forward2%>"><%=forward2%></a></li>
	<%}
     if (forward3 < totalPages && currentPage < 3 ){%>
		<li><a href="<%=forward3%>"><%=forward3%></a></li>
	<%}
     if (forward4 < totalPages && currentPage < 2){%>
		<li><a href="<%=forward4%>"><%=forward4%></a></li>
	<%}
     if (forward3 < totalPages){%>
		<li><a>...</a></li>
	<%}
     if (currentPage < totalPages){%>
		<li><a href="<%=totalPages%>"><%=totalPages%></a></li>
	<%}	
	if (nextUrl!=null){%>
		<li><a href="<%=nextUrl%>" title="Next page">»</a></li>
	<%}else{%>
		<li class="disabled"><a>»</a></li>
	<%}
%>
                
 	</ul>
 </div>

<%-- 
<%
	if (nextUrl!=null){
%><a href="<%=nextUrl%>">next &gt;</a><%
	}
%>
 --%>
	<div class='sortby'>
	Order by: 
	<%if (sortField.equals("modified") && sortOrder){%>Recent Updates<%}
	else{ %><a href="/legislation/search/<%=term%>?sort=modified&sortOrder=true">Recent Updates</a><%}%>,
	
	<%if (sortField.equals("modified") && (!sortOrder)){%>Oldest Updates<%}
	else{ %><a href="/legislation/search/<%=term%>?sort=modified&sortOrder=false">Oldest Updates</a><%}%>,
	
	<%if (sortField.equals("committee")){%>Committee<%}
	else{ %><a href="/legislation/search/<%=term%>?sort=committee&sortOrder=false">Committee</a><%}%>,
	
	<%if (sortField.equals("")){%>Best Match<%}
	else{ %><a href="/legislation/search/<%=term%>?sort=oid&sortOrder=false"">Best Match</a><%}%>
	</div>


</div>

 <%
 	}
 %>

 <%
Iterator it = sr.getResults().iterator();
  Result sresult = null;
  
  String resultType = null;
  String resultId = null;
  
  String contentType = null;
  String contentId = null;
String resultTitle = null;

	String senateType = null;
	
  while (it.hasNext())
  {
                sresult = (Result) it.next();	
                resultType = sresult.getOtype();
                
				//System.out.println("got result type: " + resultType);
                if (resultType.indexOf(".")!=-1)
                {
                        resultType = resultType.substring(resultType.lastIndexOf(".")+1);
                }

                resultId = sresult.getOid();

                contentType = resultType;
                contentId = java.net.URLEncoder.encode(resultId,"UTF-8");
				resultTitle = sresult.getTitle();
				senateType = (String)sresult.getFields().get("type").toUpperCase();
=======
    <div id="subcontent">
        <div>
        <% if (resultCount>0) { %>
            <% if (prevUrl!=null) { %>
                <a href="<%=prevUrl%>">&lt; prev</a> - <%
            } %>

            Page <%=pageIdx%> (Results <%=startIdx+1%> - <%=endIdx%> of <%=total%>) -


            <% if (nextUrl!=null) { %>
                <a href="<%=nextUrl%>">next &gt;</a>
            <% } %>

            <div class='sortby'>
                Order by:
                <% if (sortField.equals("modified") && sortOrder){%>
                    Recent Updates
                <%} else{ %>
                    <a href="/legislation/search/<%=term%>?sort=modified&sortOrder=true">Recent Updates</a>
                <%}%>,

				<%if (sortField.equals("modified") && (!sortOrder)){%>Oldest Updates<%}
				else{ %><a href="/legislation/search/<%=term%>?sort=modified&sortOrder=false">Oldest Updates</a><%}%>,
>>>>>>> f774c7cd
				
				<%if (sortField.equals("committee")){%>Committee<%}
				else{ %><a href="/legislation/search/<%=term%>?sort=committee&sortOrder=false">Committee</a><%}%>,
				
				<%if (sortField.equals("")){%>Best Match<%}
				else{ %><a href="/legislation/search/<%=term%>?sort=oid&sortOrder=false"">Best Match</a><%}%>
				</div>
            </div>
            <hr/>
        <% }

		Iterator it = sr.getResults().iterator();
		Result sresult = null;
		  
		String resultType = null;
		String resultId = null;
		 
		String contentType = null;
		String contentId = null;
		String resultTitle = null;

		String senateType = null;
	
	    while (it.hasNext()) {
	        sresult = (Result) it.next();	
            resultType = sresult.getOtype();
            
            //System.out.println("got result type: " + resultType);
            if (resultType.indexOf(".")!=-1) {
                resultType = resultType.substring(resultType.lastIndexOf(".")+1);
            }

            resultId = sresult.getOid();

            contentType = resultType;
            contentId = java.net.URLEncoder.encode(resultId,"UTF-8");
            resultTitle = sresult.getTitle();
            senateType = (String)sresult.getFields().get("type").toUpperCase();

            if (contentType.equals("vote")) {
	            contentType = "bill";
	            contentId = (String)sresult.getFields().get("billno");
            }
            else if (contentType.equals("action")) {
                contentType = "bill";
                contentId = (String)sresult.getFields().get("billno");
            }
             
            if (resultTitle == null) {
                resultTitle = "(no title)";
            } else {
            	if(contentType.equals("bill")) {
            	    senateType += " " + sresult.getFields().get("billno");
                }
<<<<<<< HEAD
                 
                 if (resultTitle == null)
                	 resultTitle = "(no title)";
                 else {
                	 if(contentType.equals("bill")) {
                		 senateType += " " + sresult.getFields().get("billno");
                		 
                     }
                 }
                 
                


String resultPath = appPath + "/" + contentType + "/" + contentId;

 %>
 <div class="row" onclick="location.href='<%=resultPath%>'">
    <a href="<%=resultPath%>"><%=senateType%>: <%=resultTitle%></a>
    <div class="meta">
    <%if (sresult.getSummary()!=null && sresult.getSummary().length() > 0){ %>
        <%=sresult.getSummary() %>
    <%} %>
 
    <%if (sresult.getFields().get("sameAs")!=null && sresult.getFields().get("sameAs").length()>0){ %>
       <span>  Same As: <a href="<%=appPath%>/search/?term=oid:%22<%=sresult.getFields().get("sameAs")%>%22" class="sublink"><%=sresult.getFields().get("sameAs")%></a></span> 
    <%} %>
 
    <%if ((!contentType.equals("bill")) && sresult.getFields().get("billno")!=null && sresult.getFields().get("billno").length()>0){ %>
        <span> Bill: <a href="<%=appPath%>/search/?term=oid:%22<%=sresult.getFields().get("billno")%>%22" class="sublink"><%=sresult.getFields().get("billno")%></a></span> 
    <%} %>
 
    <%if (sresult.getFields().get("sponsor")!=null && sresult.getFields().get("sponsor").length()>0){ %>
        <% if (sresult.getFields().get("billno").equals("J375-2013")) { %>
	       <span>  Sponsors: 
	        <a href="<%=appPath%>/sponsor/STEWART-COUSINS" class="sublink">STEWART-COUSINS</a>,
	        <a href="<%=appPath%>/sponsor/SKELOS" class="sublink">SKELOS</a>,
	        <a href="<%=appPath%>/sponsor/KLEIN" class="sublink">KLEIN</a></span> 
	    <% } else { %>
	        <span> Sponsor: <a href="<%=appPath%>/sponsor/<%=sresult.getFields().get("sponsor")%>" class="sublink"><%=sresult.getFields().get("sponsor")%></a>    </span> 
	    <% } %>
    <%} %>
 
    <%if (sresult.getFields().get("chair")!=null){ %>
        <span> Chairperson: <a href="<%=appPath%>/search/?term=chair:%22<%=java.net.URLEncoder.encode((String)sresult.getFields().get("chair"),"UTF-8")%>%22"  class="sublink"><%=sresult.getFields().get("chair")%></a></span> 
    <%} %>
 
    <%if (sresult.getFields().get("committee")!=null && !sresult.getFields().get("committee").isEmpty()){ %>
       <span>  Committee: <a href="<%=appPath%>/committee/<%=sresult.getFields().get("committee").replaceAll(" ","-")%>"  class="sublink"><%=sresult.getFields().get("committee")%></a></span> 
    <%} %>
 
 
    <%if (sresult.getFields().get("location")!=null){ %>
        <span> Location: <a href="<%=appPath%>/search/?term=location:<%=java.net.URLEncoder.encode("\"" + sresult.getFields().get("location") + "\"")%>"  class="sublink"><%=sresult.getFields().get("location")%></a></span> 
    <%} %>
 
   <%if (sresult.getFields().get("date")!=null){ %>
        <span> Date: <a href="<%=appPath%>/search/?term=<%=java.net.URLEncoder.encode("\"" + sresult.getFields().get("date") + "\"")%>"  class="sublink"><%=sresult.getFields().get("date")%></a></span> 
   <%} %>
   </div>
</div>

 <%} %>
<div class="footer-pagination">

<div class="pagination">
<ul>
<%
int totalPages = (total+20-1)/20;
int currentPage = ((startIdx+20-1)/20)+1;
int back4 = (currentPage-4);
int back3 = (currentPage-3);
int back2 = (currentPage-2);
int back1 = (currentPage-1);
int forward1 = (currentPage+1);
int forward2 = (currentPage+2);
int forward3 = (currentPage+3);
int forward4 = (currentPage+4);

	System.out.println(totalPages-currentPage);
		
	if (prevUrl!=null){%>
		<li><a href="<%=prevUrl%>" title="Previous page">«</a></li>
	<%}else{%>
		<li class="disabled"><a>«</a></li>
	<%}
	if (currentPage >= totalPages && currentPage > 5){%>
		<li><a href="1">1</a></li>
		<li><a>...</a></li>
	<%}
	if (back4 >= 1 && ((totalPages-currentPage) < 3) ){%>
		<li><a href="<%=back4%>"><%=back4%></a></li>
	<%}
	if (back3 >= 1 && ((totalPages-currentPage) < 2) ){%>
		<li><a href="<%=back3%>"><%=back3%></a></li>
	<%}
	if (back2 >= 1){%>
		<li><a href="<%=back2%>"><%=back2%></a></li>
	<%}
	if (back1 >= 1){%>
		<li><a href="<%=back1%>"><%=back1%></a></li>
	<%}
	 %>
     <li class="active"><a href="<%=currentPage%>"><%=currentPage%></a></li>
     <%
     if (forward1 < totalPages){%>
		<li><a href="<%=forward1%>"><%=forward1%></a></li>
	<%}
     if (forward2 < totalPages){%>
		<li><a href="<%=forward2%>"><%=forward2%></a></li>
	<%}
     if (forward3 < totalPages && currentPage < 3 ){%>
		<li><a href="<%=forward3%>"><%=forward3%></a></li>
	<%}
     if (forward4 < totalPages && currentPage < 2){%>
		<li><a href="<%=forward4%>"><%=forward4%></a></li>
	<%}
     if (forward3 < totalPages){%>
		<li><a>...</a></li>
	<%}
     if (currentPage < totalPages){%>
		<li><a href="<%=totalPages%>"><%=totalPages%></a></li>
	<%}	
	if (nextUrl!=null){%>
		<li><a href="<%=nextUrl%>" title="Next page">»</a></li>
	<%}else{%>
		<li class="disabled"><a>»</a></li>
	<%}
%>
                
 	</ul>
 </div>
</div>
 

</div>
=======
            }

            String resultPath = appPath + "/" + contentType + "/" + contentId; %>
            <div class="row" onclick="location.href='<%=resultPath%>'">
                <a href="<%=resultPath%>"><%=senateType%>: <%=resultTitle%></a>
                <span style="font-size:90%;color:#777777;">
                <%if (sresult.getSummary()!=null && sresult.getSummary().length() > 0){ %>
                    <br/>
                    <%=sresult.getSummary() %>
                <%} %>
 
			    <%if (sresult.getFields().get("sameAs")!=null && sresult.getFields().get("sameAs").length()>0){ %>
			        <br/>
			        Same As: <a href="<%=appPath%>/search/?term=oid:%22<%=sresult.getFields().get("sameAs")%>%22" class="sublink"><%=sresult.getFields().get("sameAs")%></a>
			    <%} %>
			 
			    <%if ((!contentType.equals("bill")) && sresult.getFields().get("billno")!=null && sresult.getFields().get("billno").length()>0){ %>
			        <br/>
			        Bill: <a href="<%=appPath%>/search/?term=oid:%22<%=sresult.getFields().get("billno")%>%22" class="sublink"><%=sresult.getFields().get("billno")%></a>
			    <%} %>
			 
			    <%if (sresult.getFields().get("sponsor")!=null && sresult.getFields().get("sponsor").length()>0){ %>
			        <br/>
			        <% if (sresult.getFields().get("billno").equals("J375-2013")) { %>
				        Sponsors: 
				        <a href="<%=appPath%>/sponsor/STEWART-COUSINS" class="sublink">STEWART-COUSINS</a>,
				        <a href="<%=appPath%>/sponsor/SKELOS" class="sublink">SKELOS</a>,
				        <a href="<%=appPath%>/sponsor/KLEIN" class="sublink">KLEIN</a>
				    <% } else {
				        if (sresult.getFields().get("otherSponsors").isEmpty()) { %>
				            Sponsor: <a href="<%=appPath%>/sponsor/<%=sresult.getFields().get("sponsor")%>" class="sublink"><%=sresult.getFields().get("sponsor")%></a>    
				        <% }
				        else { %>
				            Sponsors: <a href="<%=appPath%>/sponsor/<%=sresult.getFields().get("sponsor")%>" class="sublink"><%=sresult.getFields().get("sponsor")%></a>,<%=JSPHelper.getSponsorLinks(sresult.getFields().get("otherSponsors").split(", ?"), appPath) %>
				        <% } %>  
				    <% } %>
			    <%} %>
			 
			    <%if (sresult.getFields().get("chair")!=null){ %>
			        <br/>
			        Chairperson: <a href="<%=appPath%>/search/?term=chair:%22<%=java.net.URLEncoder.encode((String)sresult.getFields().get("chair"),"UTF-8")%>%22"  class="sublink"><%=sresult.getFields().get("chair")%></a>
			    <%} %>
 
			    <%if (sresult.getFields().get("committee")!=null && !sresult.getFields().get("committee").isEmpty()){ %>
			        <br/>
			        Committee: <a href="<%=appPath%>/committee/<%=sresult.getFields().get("committee").replaceAll(" ","-")%>"  class="sublink"><%=sresult.getFields().get("committee")%></a>
			    <%} %>
			 
			 
			    <%if (sresult.getFields().get("location")!=null){ %>
			        <br/>
			        Location: <a href="<%=appPath%>/search/?term=location:<%=java.net.URLEncoder.encode("\"" + sresult.getFields().get("location") + "\"")%>"  class="sublink"><%=sresult.getFields().get("location")%></a>
			    <%} %>
			 
			    <%if (sresult.getFields().get("date")!=null){ %>
			        <br/>
			        Date: <a href="<%=appPath%>/search/?term=<%=java.net.URLEncoder.encode("\"" + sresult.getFields().get("date") + "\"")%>"  class="sublink"><%=sresult.getFields().get("date")%></a>
			    <%} %>
                </span>
            </div>
        <% } %>
        <hr/>
        <% if (resultCount>0) { %>
            <div>
	            <% if (prevUrl!=null) { %>
	                <a href="<%=prevUrl%>">&lt; prev</a>
	            <% } %>
	            Page <%=pageIdx%> (Results <%=startIdx+1%> - <%=endIdx%> of <%=total%>)
	            <% if (nextUrl!=null) { %>
	                <a href="<%=nextUrl%>">next &gt;</a>
	            <% } %>
            </div>
        <% } %>
    </div>
>>>>>>> f774c7cd
<|MERGE_RESOLUTION|>--- conflicted
+++ resolved
@@ -86,8 +86,8 @@
 	<a href="/legislation/api/xml/search/<%=encodedTerm%>/<%=pageIdx%>/<%=pageSize%>">XML</a>
 </div>
 <div class="content-bg">
-<<<<<<< HEAD
- <div id="subcontent">
+
+    <div id="subcontent">
  <%
  	if (resultCount>0){
  %>
@@ -170,80 +170,6 @@
  	</ul>
  </div>
 
-<%-- 
-<%
-	if (nextUrl!=null){
-%><a href="<%=nextUrl%>">next &gt;</a><%
-	}
-%>
- --%>
-	<div class='sortby'>
-	Order by: 
-	<%if (sortField.equals("modified") && sortOrder){%>Recent Updates<%}
-	else{ %><a href="/legislation/search/<%=term%>?sort=modified&sortOrder=true">Recent Updates</a><%}%>,
-	
-	<%if (sortField.equals("modified") && (!sortOrder)){%>Oldest Updates<%}
-	else{ %><a href="/legislation/search/<%=term%>?sort=modified&sortOrder=false">Oldest Updates</a><%}%>,
-	
-	<%if (sortField.equals("committee")){%>Committee<%}
-	else{ %><a href="/legislation/search/<%=term%>?sort=committee&sortOrder=false">Committee</a><%}%>,
-	
-	<%if (sortField.equals("")){%>Best Match<%}
-	else{ %><a href="/legislation/search/<%=term%>?sort=oid&sortOrder=false"">Best Match</a><%}%>
-	</div>
-
-
-</div>
-
- <%
- 	}
- %>
-
- <%
-Iterator it = sr.getResults().iterator();
-  Result sresult = null;
-  
-  String resultType = null;
-  String resultId = null;
-  
-  String contentType = null;
-  String contentId = null;
-String resultTitle = null;
-
-	String senateType = null;
-	
-  while (it.hasNext())
-  {
-                sresult = (Result) it.next();	
-                resultType = sresult.getOtype();
-                
-				//System.out.println("got result type: " + resultType);
-                if (resultType.indexOf(".")!=-1)
-                {
-                        resultType = resultType.substring(resultType.lastIndexOf(".")+1);
-                }
-
-                resultId = sresult.getOid();
-
-                contentType = resultType;
-                contentId = java.net.URLEncoder.encode(resultId,"UTF-8");
-				resultTitle = sresult.getTitle();
-				senateType = (String)sresult.getFields().get("type").toUpperCase();
-=======
-    <div id="subcontent">
-        <div>
-        <% if (resultCount>0) { %>
-            <% if (prevUrl!=null) { %>
-                <a href="<%=prevUrl%>">&lt; prev</a> - <%
-            } %>
-
-            Page <%=pageIdx%> (Results <%=startIdx+1%> - <%=endIdx%> of <%=total%>) -
-
-
-            <% if (nextUrl!=null) { %>
-                <a href="<%=nextUrl%>">next &gt;</a>
-            <% } %>
-
             <div class='sortby'>
                 Order by:
                 <% if (sortField.equals("modified") && sortOrder){%>
@@ -254,7 +180,6 @@
 
 				<%if (sortField.equals("modified") && (!sortOrder)){%>Oldest Updates<%}
 				else{ %><a href="/legislation/search/<%=term%>?sort=modified&sortOrder=false">Oldest Updates</a><%}%>,
->>>>>>> f774c7cd
 				
 				<%if (sortField.equals("committee")){%>Committee<%}
 				else{ %><a href="/legislation/search/<%=term%>?sort=committee&sortOrder=false">Committee</a><%}%>,
@@ -309,69 +234,69 @@
             	if(contentType.equals("bill")) {
             	    senateType += " " + sresult.getFields().get("billno");
                 }
-<<<<<<< HEAD
-                 
-                 if (resultTitle == null)
-                	 resultTitle = "(no title)";
-                 else {
-                	 if(contentType.equals("bill")) {
-                		 senateType += " " + sresult.getFields().get("billno");
-                		 
-                     }
-                 }
-                 
-                
-
-
-String resultPath = appPath + "/" + contentType + "/" + contentId;
-
- %>
- <div class="row" onclick="location.href='<%=resultPath%>'">
-    <a href="<%=resultPath%>"><%=senateType%>: <%=resultTitle%></a>
-    <div class="meta">
-    <%if (sresult.getSummary()!=null && sresult.getSummary().length() > 0){ %>
-        <%=sresult.getSummary() %>
-    <%} %>
+            }
+
+            String resultPath = appPath + "/" + contentType + "/" + contentId; %>
+            <div class="row" onclick="location.href='<%=resultPath%>'">
+                <a href="<%=resultPath%>"><%=senateType%>: <%=resultTitle%></a>
+                <span style="font-size:90%;color:#777777;">
+                <%if (sresult.getSummary()!=null && sresult.getSummary().length() > 0){ %>
+                    <br/>
+                    <%=sresult.getSummary() %>
+                <%} %>
  
-    <%if (sresult.getFields().get("sameAs")!=null && sresult.getFields().get("sameAs").length()>0){ %>
-       <span>  Same As: <a href="<%=appPath%>/search/?term=oid:%22<%=sresult.getFields().get("sameAs")%>%22" class="sublink"><%=sresult.getFields().get("sameAs")%></a></span> 
-    <%} %>
+			    <%if (sresult.getFields().get("sameAs")!=null && sresult.getFields().get("sameAs").length()>0){ %>
+			        <br/>
+			        Same As: <a href="<%=appPath%>/search/?term=oid:%22<%=sresult.getFields().get("sameAs")%>%22" class="sublink"><%=sresult.getFields().get("sameAs")%></a>
+			    <%} %>
+			 
+			    <%if ((!contentType.equals("bill")) && sresult.getFields().get("billno")!=null && sresult.getFields().get("billno").length()>0){ %>
+			        <br/>
+			        Bill: <a href="<%=appPath%>/search/?term=oid:%22<%=sresult.getFields().get("billno")%>%22" class="sublink"><%=sresult.getFields().get("billno")%></a>
+			    <%} %>
+			 
+			    <%if (sresult.getFields().get("sponsor")!=null && sresult.getFields().get("sponsor").length()>0){ %>
+			        <br/>
+			        <% if (sresult.getFields().get("billno").equals("J375-2013")) { %>
+				        Sponsors: 
+				        <a href="<%=appPath%>/sponsor/STEWART-COUSINS" class="sublink">STEWART-COUSINS</a>,
+				        <a href="<%=appPath%>/sponsor/SKELOS" class="sublink">SKELOS</a>,
+				        <a href="<%=appPath%>/sponsor/KLEIN" class="sublink">KLEIN</a>
+				    <% } else {
+				        if (sresult.getFields().get("otherSponsors").isEmpty()) { %>
+				            Sponsor: <a href="<%=appPath%>/sponsor/<%=sresult.getFields().get("sponsor")%>" class="sublink"><%=sresult.getFields().get("sponsor")%></a>    
+				        <% }
+				        else { %>
+				            Sponsors: <a href="<%=appPath%>/sponsor/<%=sresult.getFields().get("sponsor")%>" class="sublink"><%=sresult.getFields().get("sponsor")%></a>,<%=JSPHelper.getSponsorLinks(sresult.getFields().get("otherSponsors").split(", ?"), appPath) %>
+				        <% } %>  
+				    <% } %>
+			    <%} %>
+			 
+			    <%if (sresult.getFields().get("chair")!=null){ %>
+			        <br/>
+			        Chairperson: <a href="<%=appPath%>/search/?term=chair:%22<%=java.net.URLEncoder.encode((String)sresult.getFields().get("chair"),"UTF-8")%>%22"  class="sublink"><%=sresult.getFields().get("chair")%></a>
+			    <%} %>
  
-    <%if ((!contentType.equals("bill")) && sresult.getFields().get("billno")!=null && sresult.getFields().get("billno").length()>0){ %>
-        <span> Bill: <a href="<%=appPath%>/search/?term=oid:%22<%=sresult.getFields().get("billno")%>%22" class="sublink"><%=sresult.getFields().get("billno")%></a></span> 
-    <%} %>
- 
-    <%if (sresult.getFields().get("sponsor")!=null && sresult.getFields().get("sponsor").length()>0){ %>
-        <% if (sresult.getFields().get("billno").equals("J375-2013")) { %>
-	       <span>  Sponsors: 
-	        <a href="<%=appPath%>/sponsor/STEWART-COUSINS" class="sublink">STEWART-COUSINS</a>,
-	        <a href="<%=appPath%>/sponsor/SKELOS" class="sublink">SKELOS</a>,
-	        <a href="<%=appPath%>/sponsor/KLEIN" class="sublink">KLEIN</a></span> 
-	    <% } else { %>
-	        <span> Sponsor: <a href="<%=appPath%>/sponsor/<%=sresult.getFields().get("sponsor")%>" class="sublink"><%=sresult.getFields().get("sponsor")%></a>    </span> 
-	    <% } %>
-    <%} %>
- 
-    <%if (sresult.getFields().get("chair")!=null){ %>
-        <span> Chairperson: <a href="<%=appPath%>/search/?term=chair:%22<%=java.net.URLEncoder.encode((String)sresult.getFields().get("chair"),"UTF-8")%>%22"  class="sublink"><%=sresult.getFields().get("chair")%></a></span> 
-    <%} %>
- 
-    <%if (sresult.getFields().get("committee")!=null && !sresult.getFields().get("committee").isEmpty()){ %>
-       <span>  Committee: <a href="<%=appPath%>/committee/<%=sresult.getFields().get("committee").replaceAll(" ","-")%>"  class="sublink"><%=sresult.getFields().get("committee")%></a></span> 
-    <%} %>
- 
- 
-    <%if (sresult.getFields().get("location")!=null){ %>
-        <span> Location: <a href="<%=appPath%>/search/?term=location:<%=java.net.URLEncoder.encode("\"" + sresult.getFields().get("location") + "\"")%>"  class="sublink"><%=sresult.getFields().get("location")%></a></span> 
-    <%} %>
- 
-   <%if (sresult.getFields().get("date")!=null){ %>
-        <span> Date: <a href="<%=appPath%>/search/?term=<%=java.net.URLEncoder.encode("\"" + sresult.getFields().get("date") + "\"")%>"  class="sublink"><%=sresult.getFields().get("date")%></a></span> 
-   <%} %>
-   </div>
-</div>
-
- <%} %>
+			    <%if (sresult.getFields().get("committee")!=null && !sresult.getFields().get("committee").isEmpty()){ %>
+			        <br/>
+			        Committee: <a href="<%=appPath%>/committee/<%=sresult.getFields().get("committee").replaceAll(" ","-")%>"  class="sublink"><%=sresult.getFields().get("committee")%></a>
+			    <%} %>
+			 
+			 
+			    <%if (sresult.getFields().get("location")!=null){ %>
+			        <br/>
+			        Location: <a href="<%=appPath%>/search/?term=location:<%=java.net.URLEncoder.encode("\"" + sresult.getFields().get("location") + "\"")%>"  class="sublink"><%=sresult.getFields().get("location")%></a>
+			    <%} %>
+			 
+			    <%if (sresult.getFields().get("date")!=null){ %>
+			        <br/>
+			        Date: <a href="<%=appPath%>/search/?term=<%=java.net.URLEncoder.encode("\"" + sresult.getFields().get("date") + "\"")%>"  class="sublink"><%=sresult.getFields().get("date")%></a>
+			    <%} %>
+                </span>
+            </div>
+        <% } %>
+        <hr/>
+        <% if (resultCount>0) { %>
 <div class="footer-pagination">
 
 <div class="pagination">
@@ -441,83 +366,5 @@
                 
  	</ul>
  </div>
-</div>
- 
-
-</div>
-=======
-            }
-
-            String resultPath = appPath + "/" + contentType + "/" + contentId; %>
-            <div class="row" onclick="location.href='<%=resultPath%>'">
-                <a href="<%=resultPath%>"><%=senateType%>: <%=resultTitle%></a>
-                <span style="font-size:90%;color:#777777;">
-                <%if (sresult.getSummary()!=null && sresult.getSummary().length() > 0){ %>
-                    <br/>
-                    <%=sresult.getSummary() %>
-                <%} %>
- 
-			    <%if (sresult.getFields().get("sameAs")!=null && sresult.getFields().get("sameAs").length()>0){ %>
-			        <br/>
-			        Same As: <a href="<%=appPath%>/search/?term=oid:%22<%=sresult.getFields().get("sameAs")%>%22" class="sublink"><%=sresult.getFields().get("sameAs")%></a>
-			    <%} %>
-			 
-			    <%if ((!contentType.equals("bill")) && sresult.getFields().get("billno")!=null && sresult.getFields().get("billno").length()>0){ %>
-			        <br/>
-			        Bill: <a href="<%=appPath%>/search/?term=oid:%22<%=sresult.getFields().get("billno")%>%22" class="sublink"><%=sresult.getFields().get("billno")%></a>
-			    <%} %>
-			 
-			    <%if (sresult.getFields().get("sponsor")!=null && sresult.getFields().get("sponsor").length()>0){ %>
-			        <br/>
-			        <% if (sresult.getFields().get("billno").equals("J375-2013")) { %>
-				        Sponsors: 
-				        <a href="<%=appPath%>/sponsor/STEWART-COUSINS" class="sublink">STEWART-COUSINS</a>,
-				        <a href="<%=appPath%>/sponsor/SKELOS" class="sublink">SKELOS</a>,
-				        <a href="<%=appPath%>/sponsor/KLEIN" class="sublink">KLEIN</a>
-				    <% } else {
-				        if (sresult.getFields().get("otherSponsors").isEmpty()) { %>
-				            Sponsor: <a href="<%=appPath%>/sponsor/<%=sresult.getFields().get("sponsor")%>" class="sublink"><%=sresult.getFields().get("sponsor")%></a>    
-				        <% }
-				        else { %>
-				            Sponsors: <a href="<%=appPath%>/sponsor/<%=sresult.getFields().get("sponsor")%>" class="sublink"><%=sresult.getFields().get("sponsor")%></a>,<%=JSPHelper.getSponsorLinks(sresult.getFields().get("otherSponsors").split(", ?"), appPath) %>
-				        <% } %>  
-				    <% } %>
-			    <%} %>
-			 
-			    <%if (sresult.getFields().get("chair")!=null){ %>
-			        <br/>
-			        Chairperson: <a href="<%=appPath%>/search/?term=chair:%22<%=java.net.URLEncoder.encode((String)sresult.getFields().get("chair"),"UTF-8")%>%22"  class="sublink"><%=sresult.getFields().get("chair")%></a>
-			    <%} %>
- 
-			    <%if (sresult.getFields().get("committee")!=null && !sresult.getFields().get("committee").isEmpty()){ %>
-			        <br/>
-			        Committee: <a href="<%=appPath%>/committee/<%=sresult.getFields().get("committee").replaceAll(" ","-")%>"  class="sublink"><%=sresult.getFields().get("committee")%></a>
-			    <%} %>
-			 
-			 
-			    <%if (sresult.getFields().get("location")!=null){ %>
-			        <br/>
-			        Location: <a href="<%=appPath%>/search/?term=location:<%=java.net.URLEncoder.encode("\"" + sresult.getFields().get("location") + "\"")%>"  class="sublink"><%=sresult.getFields().get("location")%></a>
-			    <%} %>
-			 
-			    <%if (sresult.getFields().get("date")!=null){ %>
-			        <br/>
-			        Date: <a href="<%=appPath%>/search/?term=<%=java.net.URLEncoder.encode("\"" + sresult.getFields().get("date") + "\"")%>"  class="sublink"><%=sresult.getFields().get("date")%></a>
-			    <%} %>
-                </span>
-            </div>
         <% } %>
-        <hr/>
-        <% if (resultCount>0) { %>
-            <div>
-	            <% if (prevUrl!=null) { %>
-	                <a href="<%=prevUrl%>">&lt; prev</a>
-	            <% } %>
-	            Page <%=pageIdx%> (Results <%=startIdx+1%> - <%=endIdx%> of <%=total%>)
-	            <% if (nextUrl!=null) { %>
-	                <a href="<%=nextUrl%>">next &gt;</a>
-	            <% } %>
-            </div>
-        <% } %>
-    </div>
->>>>>>> f774c7cd
+    </div>