--
-- PostgreSQL database dump
--

SET statement_timeout = 0;
SET lock_timeout = 0;
SET client_encoding = 'UTF8';
SET standard_conforming_strings = on;
SET check_function_bodies = false;
SET client_min_messages = warning;

--
-- Name: master; Type: SCHEMA; Schema: -; Owner: postgres
--

CREATE SCHEMA master;


ALTER SCHEMA master OWNER TO postgres;

--
-- Name: SCHEMA master; Type: COMMENT; Schema: -; Owner: postgres
--

COMMENT ON SCHEMA master IS 'Processed legislative data';


<<<<<<< HEAD
=======
--
-- Name: plpgsql; Type: EXTENSION; Schema: -; Owner: 
--

CREATE EXTENSION IF NOT EXISTS plpgsql WITH SCHEMA pg_catalog;


--
-- Name: EXTENSION plpgsql; Type: COMMENT; Schema: -; Owner: 
--

COMMENT ON EXTENSION plpgsql IS 'PL/pgSQL procedural language';


--
-- Name: citext; Type: EXTENSION; Schema: -; Owner: 
--

CREATE EXTENSION IF NOT EXISTS citext WITH SCHEMA public;


--
-- Name: EXTENSION citext; Type: COMMENT; Schema: -; Owner: 
--

COMMENT ON EXTENSION citext IS 'data type for case-insensitive character strings';


--
-- Name: hstore; Type: EXTENSION; Schema: -; Owner: 
--

CREATE EXTENSION IF NOT EXISTS hstore WITH SCHEMA public;


--
-- Name: EXTENSION hstore; Type: COMMENT; Schema: -; Owner: 
--

COMMENT ON EXTENSION hstore IS 'data type for storing sets of (key, value) pairs';


>>>>>>> 7fa9bbac
SET search_path = master, pg_catalog;

--
-- Name: cmt; Type: TYPE; Schema: master; Owner: postgres
--

CREATE TYPE cmt AS ENUM (
    'chair_person',
    'vicechair',
    'member'
);


ALTER TYPE master.cmt OWNER TO postgres;

--
-- Name: committee_member_title; Type: TYPE; Schema: master; Owner: postgres
--

CREATE TYPE committee_member_title AS ENUM (
    'chair_person',
    'vice_chair',
    'member'
);


ALTER TYPE master.committee_member_title OWNER TO postgres;

--
-- Name: daybreak_file_type; Type: TYPE; Schema: master; Owner: postgres
--

CREATE TYPE daybreak_file_type AS ENUM (
    'page_file',
    'senate_low',
    'assembly_low',
    'senate_high',
    'assembly_high'
);


ALTER TYPE master.daybreak_file_type OWNER TO postgres;

--
-- Name: sobi_fragment_type; Type: TYPE; Schema: master; Owner: postgres
--

CREATE TYPE sobi_fragment_type AS ENUM (
    'bill',
    'agenda',
    'agenda_vote',
    'calendar',
    'calendar_active',
    'committee',
    'annotation'
);


ALTER TYPE master.sobi_fragment_type OWNER TO postgres;

--
-- Name: sponsor_type; Type: TYPE; Schema: master; Owner: postgres
--

CREATE TYPE sponsor_type AS ENUM (
    'cosponsor',
    'multisponsor'
);


ALTER TYPE master.sponsor_type OWNER TO postgres;

--
-- Name: veto_type; Type: TYPE; Schema: master; Owner: postgres
--

CREATE TYPE veto_type AS ENUM (
    'standard',
    'line_item'
);


ALTER TYPE master.veto_type OWNER TO postgres;

--
-- Name: vote_code; Type: TYPE; Schema: master; Owner: postgres
--

CREATE TYPE vote_code AS ENUM (
    'aye',
    'nay',
    'exc',
    'abs',
    'abd',
    'ayewr'
);


ALTER TYPE master.vote_code OWNER TO postgres;

--
-- Name: vote_type; Type: TYPE; Schema: master; Owner: postgres
--

CREATE TYPE vote_type AS ENUM (
    'floor',
    'committee'
);


ALTER TYPE master.vote_type OWNER TO postgres;

SET search_path = public, pg_catalog;

--
-- Name: chamber; Type: TYPE; Schema: public; Owner: postgres
--

CREATE TYPE chamber AS ENUM (
    'assembly',
    'senate'
);


ALTER TYPE public.chamber OWNER TO postgres;

--
-- Name: committee_member_title; Type: TYPE; Schema: public; Owner: postgres
--

CREATE TYPE committee_member_title AS ENUM (
    'chair_person',
    'vice_chair',
    'member'
);


ALTER TYPE public.committee_member_title OWNER TO postgres;

SET search_path = master, pg_catalog;

--
-- Name: log_sobi_updates(); Type: FUNCTION; Schema: master; Owner: postgres
--

CREATE FUNCTION log_sobi_updates() RETURNS trigger
    LANGUAGE plpgsql
    AS $$DECLARE
  primary_keys text[];         -- The primary key column names
  old_primary_key_val hstore;  -- Previous primary key/value pairs
  primary_key_val hstore;      -- Primary key/value pairs
  old_values hstore;           -- Old record key/value pairs
  new_values hstore;           -- New record key/value pairs
  data_diff hstore;            -- The data values that have been updated
  ignored_columns text[];      -- Column names to exclude from data_diff
  fragment_id text := NULL;    -- The fragment id that caused the insert/update

BEGIN
  primary_keys := TG_ARGV;
  ignored_columns := array_cat(ARRAY['modified_date_time', 'last_fragment_id'],
                               primary_keys);

  IF TG_OP IN ('INSERT', 'UPDATE') THEN
    primary_key_val := slice(hstore(NEW.*), primary_keys);
    new_values := delete(hstore(NEW.*), ignored_columns);
    fragment_id := NEW.last_fragment_id;

    -- Handle case where the primary key is modified
    IF TG_OP = 'UPDATE' THEN
       old_primary_key_val := slice(hstore(OLD.*), primary_keys);
       IF primary_key_val != old_primary_key_val THEN
         INSERT INTO master.sobi_change_log (table_name, action, key, data, sobi_fragment_id)
         VALUES (TG_TABLE_NAME, 'MODIFIED_PKEY', old_primary_key_val, ''::hstore, fragment_id);
         TG_OP := 'INSERT';
       END IF;
    END IF;
  ELSE
    primary_key_val := slice(hstore(OLD.*), primary_keys);
  END IF;

  IF TG_OP IN ('UPDATE', 'DELETE') THEN
    old_values := delete(hstore(OLD.*), ignored_columns);
  END IF;

  IF TG_OP = 'INSERT' THEN
    data_diff := new_values;
  ELSIF TG_OP = 'UPDATE' THEN
    data_diff := new_values - old_values;
  ELSE
    data_diff := old_values;
  END IF;

  -- Add the sobi change record only for inserts, deletes, and updates where the
  -- non-ignored values were actually changed.
  IF TG_OP IN ('INSERT','DELETE') OR data_diff != ''::hstore THEN
    INSERT INTO master.sobi_change_log (table_name, action, key, data, sobi_fragment_id)
    VALUES (TG_TABLE_NAME, TG_OP, primary_key_val, data_diff, fragment_id);
  END IF;

  IF TG_OP IN ('INSERT', 'UPDATE') THEN
    RETURN NEW;
  ELSE
    RETURN OLD;
  END IF;

END;$$;


ALTER FUNCTION master.log_sobi_updates() OWNER TO postgres;

--
-- Name: FUNCTION log_sobi_updates(); Type: COMMENT; Schema: master; Owner: postgres
--

COMMENT ON FUNCTION log_sobi_updates() IS 'Logs any additions, modifications, or deletions made to the data in this table.';


SET search_path = public, pg_catalog;

--
-- Name: date_to_search_str(date); Type: FUNCTION; Schema: public; Owner: postgres
--

CREATE FUNCTION date_to_search_str(d date) RETURNS text
    LANGUAGE sql
    AS $$SELECT to_char(d, 'YYYY MM DD FMMM MON MONTH FMDD');$$;


ALTER FUNCTION public.date_to_search_str(d date) OWNER TO postgres;

--
-- Name: FUNCTION date_to_search_str(d date); Type: COMMENT; Schema: public; Owner: postgres
--

COMMENT ON FUNCTION date_to_search_str(d date) IS 'Converts a date to a string that provides adequate representations of the month and days for use in full text search queries. ';


SET search_path = master, pg_catalog;

--
-- Name: openleg_fts_config; Type: TEXT SEARCH CONFIGURATION; Schema: master; Owner: postgres
--

CREATE TEXT SEARCH CONFIGURATION openleg_fts_config (
    PARSER = pg_catalog."default" );

ALTER TEXT SEARCH CONFIGURATION openleg_fts_config
    ADD MAPPING FOR asciiword WITH english_stem;

ALTER TEXT SEARCH CONFIGURATION openleg_fts_config
    ADD MAPPING FOR word WITH english_stem;

ALTER TEXT SEARCH CONFIGURATION openleg_fts_config
    ADD MAPPING FOR numword WITH simple;

ALTER TEXT SEARCH CONFIGURATION openleg_fts_config
    ADD MAPPING FOR email WITH simple;

ALTER TEXT SEARCH CONFIGURATION openleg_fts_config
    ADD MAPPING FOR url WITH simple;

ALTER TEXT SEARCH CONFIGURATION openleg_fts_config
    ADD MAPPING FOR host WITH simple;

ALTER TEXT SEARCH CONFIGURATION openleg_fts_config
    ADD MAPPING FOR sfloat WITH simple;

ALTER TEXT SEARCH CONFIGURATION openleg_fts_config
    ADD MAPPING FOR version WITH simple;

ALTER TEXT SEARCH CONFIGURATION openleg_fts_config
    ADD MAPPING FOR hword_numpart WITH simple;

ALTER TEXT SEARCH CONFIGURATION openleg_fts_config
    ADD MAPPING FOR hword_part WITH english_stem;

ALTER TEXT SEARCH CONFIGURATION openleg_fts_config
    ADD MAPPING FOR hword_asciipart WITH english_stem;

ALTER TEXT SEARCH CONFIGURATION openleg_fts_config
    ADD MAPPING FOR numhword WITH simple;

ALTER TEXT SEARCH CONFIGURATION openleg_fts_config
    ADD MAPPING FOR asciihword WITH english_stem;

ALTER TEXT SEARCH CONFIGURATION openleg_fts_config
    ADD MAPPING FOR hword WITH english_stem;

ALTER TEXT SEARCH CONFIGURATION openleg_fts_config
    ADD MAPPING FOR url_path WITH simple;

ALTER TEXT SEARCH CONFIGURATION openleg_fts_config
    ADD MAPPING FOR file WITH simple;

ALTER TEXT SEARCH CONFIGURATION openleg_fts_config
    ADD MAPPING FOR "float" WITH simple;

ALTER TEXT SEARCH CONFIGURATION openleg_fts_config
    ADD MAPPING FOR "int" WITH simple;

ALTER TEXT SEARCH CONFIGURATION openleg_fts_config
    ADD MAPPING FOR uint WITH simple;


ALTER TEXT SEARCH CONFIGURATION master.openleg_fts_config OWNER TO postgres;

SET default_tablespace = '';

SET default_with_oids = false;

--
-- Name: active_list_reference; Type: TABLE; Schema: master; Owner: kyle; Tablespace: 
--

CREATE TABLE active_list_reference (
    sequence_no smallint NOT NULL,
    calendar_no smallint,
    calendar_year smallint,
    id integer NOT NULL,
    calendar_date date,
    release_date_time timestamp without time zone,
    reference_date timestamp without time zone
);


ALTER TABLE master.active_list_reference OWNER TO postgres;

--
-- Name: TABLE active_list_reference; Type: COMMENT; Schema: master; Owner: kyle
--

COMMENT ON TABLE active_list_reference IS 'Table containing spotcheck report for active lists';


--
-- Name: active_list_reference_entry; Type: TABLE; Schema: master; Owner: kyle; Tablespace: 
--

CREATE TABLE active_list_reference_entry (
    active_list_reference_id smallint NOT NULL,
    bill_calendar_no smallint NOT NULL,
    bill_print_no text,
    bill_amend_version character(1),
    bill_session_year smallint,
    created_date_time timestamp without time zone DEFAULT now() NOT NULL
);


ALTER TABLE master.active_list_reference_entry OWNER TO postgres;

--
-- Name: TABLE active_list_reference_entry; Type: COMMENT; Schema: master; Owner: kyle
--

COMMENT ON TABLE active_list_reference_entry IS 'Bill contained in an active list';


--
-- Name: active_list_reference_id_seq; Type: SEQUENCE; Schema: master; Owner: kyle
--

CREATE SEQUENCE active_list_reference_id_seq
    START WITH 1
    INCREMENT BY 1
    NO MINVALUE
    NO MAXVALUE
    CACHE 1;


ALTER TABLE master.active_list_reference_id_seq OWNER TO postgres;

--
-- Name: active_list_reference_id_seq; Type: SEQUENCE OWNED BY; Schema: master; Owner: kyle
--

ALTER SEQUENCE active_list_reference_id_seq OWNED BY active_list_reference.id;


--
-- Name: agenda; Type: TABLE; Schema: master; Owner: postgres; Tablespace: 
--

CREATE TABLE agenda (
    agenda_no smallint NOT NULL,
    year smallint NOT NULL,
    published_date_time timestamp without time zone,
    modified_date_time timestamp without time zone,
    created_date_time timestamp without time zone DEFAULT now() NOT NULL,
    last_fragment_id text
);


ALTER TABLE master.agenda OWNER TO postgres;

--
-- Name: TABLE agenda; Type: COMMENT; Schema: master; Owner: postgres
--

COMMENT ON TABLE agenda IS 'Listing of all senate agendas';


--
-- Name: agenda_info_addendum; Type: TABLE; Schema: master; Owner: postgres; Tablespace: 
--

CREATE TABLE agenda_info_addendum (
    agenda_no smallint NOT NULL,
    year smallint NOT NULL,
    addendum_id text NOT NULL,
    modified_date_time timestamp without time zone,
    published_date_time timestamp without time zone,
    created_date_time timestamp without time zone DEFAULT now() NOT NULL,
    last_fragment_id text,
    week_of date
);


ALTER TABLE master.agenda_info_addendum OWNER TO postgres;

--
-- Name: TABLE agenda_info_addendum; Type: COMMENT; Schema: master; Owner: postgres
--

COMMENT ON TABLE agenda_info_addendum IS 'Info addendum listings for agendas ';


--
-- Name: agenda_info_committee; Type: TABLE; Schema: master; Owner: postgres; Tablespace: 
--

CREATE TABLE agenda_info_committee (
    id integer NOT NULL,
    agenda_no smallint NOT NULL,
    year smallint NOT NULL,
    addendum_id text NOT NULL,
    committee_name public.citext NOT NULL,
    committee_chamber public.chamber NOT NULL,
    chair text,
    location text,
    meeting_date_time timestamp without time zone NOT NULL,
    notes text,
    last_fragment_id text,
    created_date_time timestamp without time zone DEFAULT now() NOT NULL
);


ALTER TABLE master.agenda_info_committee OWNER TO postgres;

--
-- Name: TABLE agenda_info_committee; Type: COMMENT; Schema: master; Owner: postgres
--

COMMENT ON TABLE agenda_info_committee IS 'Committee info sent via the info addenda';


--
-- Name: agenda_info_committee_id_seq; Type: SEQUENCE; Schema: master; Owner: postgres
--

CREATE SEQUENCE agenda_info_committee_id_seq
    START WITH 1
    INCREMENT BY 1
    NO MINVALUE
    NO MAXVALUE
    CACHE 1;


ALTER TABLE master.agenda_info_committee_id_seq OWNER TO postgres;

--
-- Name: agenda_info_committee_id_seq; Type: SEQUENCE OWNED BY; Schema: master; Owner: postgres
--

ALTER SEQUENCE agenda_info_committee_id_seq OWNED BY agenda_info_committee.id;


--
-- Name: agenda_info_committee_item; Type: TABLE; Schema: master; Owner: postgres; Tablespace: 
--

CREATE TABLE agenda_info_committee_item (
    id integer NOT NULL,
    info_committee_id integer NOT NULL,
    bill_print_no text NOT NULL,
    bill_session_year smallint NOT NULL,
    bill_amend_version character(1) NOT NULL,
    message text,
    created_date_time timestamp without time zone DEFAULT now() NOT NULL,
    last_fragment_id text
);


ALTER TABLE master.agenda_info_committee_item OWNER TO postgres;

--
-- Name: TABLE agenda_info_committee_item; Type: COMMENT; Schema: master; Owner: postgres
--

COMMENT ON TABLE agenda_info_committee_item IS 'Bills on the agenda for a given committee info';


--
-- Name: agenda_info_committee_item_id_seq; Type: SEQUENCE; Schema: master; Owner: postgres
--

CREATE SEQUENCE agenda_info_committee_item_id_seq
    START WITH 1
    INCREMENT BY 1
    NO MINVALUE
    NO MAXVALUE
    CACHE 1;


ALTER TABLE master.agenda_info_committee_item_id_seq OWNER TO postgres;

--
-- Name: agenda_info_committee_item_id_seq; Type: SEQUENCE OWNED BY; Schema: master; Owner: postgres
--

ALTER SEQUENCE agenda_info_committee_item_id_seq OWNED BY agenda_info_committee_item.id;


--
-- Name: agenda_vote_addendum; Type: TABLE; Schema: master; Owner: postgres; Tablespace: 
--

CREATE TABLE agenda_vote_addendum (
    agenda_no smallint NOT NULL,
    year smallint NOT NULL,
    addendum_id character varying NOT NULL,
    modified_date_time timestamp without time zone,
    published_date_time timestamp without time zone,
    created_date_time timestamp without time zone DEFAULT now() NOT NULL,
    last_fragment_id text
);


ALTER TABLE master.agenda_vote_addendum OWNER TO postgres;

--
-- Name: TABLE agenda_vote_addendum; Type: COMMENT; Schema: master; Owner: postgres
--

COMMENT ON TABLE agenda_vote_addendum IS 'Vote addendum listings for agendas';


--
-- Name: agenda_vote_commitee_id_seq; Type: SEQUENCE; Schema: master; Owner: postgres
--

CREATE SEQUENCE agenda_vote_commitee_id_seq
    START WITH 1
    INCREMENT BY 1
    NO MINVALUE
    NO MAXVALUE
    CACHE 1;


ALTER TABLE master.agenda_vote_commitee_id_seq OWNER TO postgres;

--
-- Name: agenda_vote_committee; Type: TABLE; Schema: master; Owner: postgres; Tablespace: 
--

CREATE TABLE agenda_vote_committee (
    id integer DEFAULT nextval('agenda_vote_commitee_id_seq'::regclass) NOT NULL,
    agenda_no smallint NOT NULL,
    year smallint NOT NULL,
    addendum_id text NOT NULL,
    committee_name public.citext NOT NULL,
    committee_chamber public.chamber NOT NULL,
    chair text,
    meeting_date_time timestamp without time zone,
    last_fragment_id text,
    created_date_time timestamp without time zone DEFAULT now() NOT NULL
);


ALTER TABLE master.agenda_vote_committee OWNER TO postgres;

--
-- Name: TABLE agenda_vote_committee; Type: COMMENT; Schema: master; Owner: postgres
--

COMMENT ON TABLE agenda_vote_committee IS 'Committee info sent via the vote addenda';


--
-- Name: agenda_vote_committee_attend; Type: TABLE; Schema: master; Owner: postgres; Tablespace: 
--

CREATE TABLE agenda_vote_committee_attend (
    id integer NOT NULL,
    vote_committee_id integer,
    session_member_id integer NOT NULL,
    session_year smallint NOT NULL,
    lbdc_short_name text NOT NULL,
    rank smallint NOT NULL,
    party text,
    attend_status text,
    created_date_time timestamp without time zone DEFAULT now() NOT NULL,
    last_fragment_id text
);


ALTER TABLE master.agenda_vote_committee_attend OWNER TO postgres;

--
-- Name: TABLE agenda_vote_committee_attend; Type: COMMENT; Schema: master; Owner: postgres
--

COMMENT ON TABLE agenda_vote_committee_attend IS 'Attendance roll for committee vote meeting';


--
-- Name: agenda_vote_committee_attend_id_seq; Type: SEQUENCE; Schema: master; Owner: postgres
--

CREATE SEQUENCE agenda_vote_committee_attend_id_seq
    START WITH 1
    INCREMENT BY 1
    NO MINVALUE
    NO MAXVALUE
    CACHE 1;


ALTER TABLE master.agenda_vote_committee_attend_id_seq OWNER TO postgres;

--
-- Name: agenda_vote_committee_attend_id_seq; Type: SEQUENCE OWNED BY; Schema: master; Owner: postgres
--

ALTER SEQUENCE agenda_vote_committee_attend_id_seq OWNED BY agenda_vote_committee_attend.id;


--
-- Name: agenda_vote_committee_vote; Type: TABLE; Schema: master; Owner: postgres; Tablespace: 
--

CREATE TABLE agenda_vote_committee_vote (
    id integer NOT NULL,
    vote_committee_id integer,
    vote_action text NOT NULL,
    vote_info_id integer,
    refer_committee_name public.citext,
    refer_committee_chamber public.chamber,
    with_amendment boolean DEFAULT false NOT NULL,
    created_date_time timestamp without time zone DEFAULT now() NOT NULL,
    last_fragment_id text
);


ALTER TABLE master.agenda_vote_committee_vote OWNER TO postgres;

--
-- Name: TABLE agenda_vote_committee_vote; Type: COMMENT; Schema: master; Owner: postgres
--

COMMENT ON TABLE agenda_vote_committee_vote IS 'List of committee vote details';


--
-- Name: agenda_vote_committee_vote_id_seq; Type: SEQUENCE; Schema: master; Owner: postgres
--

CREATE SEQUENCE agenda_vote_committee_vote_id_seq
    START WITH 1
    INCREMENT BY 1
    NO MINVALUE
    NO MAXVALUE
    CACHE 1;


ALTER TABLE master.agenda_vote_committee_vote_id_seq OWNER TO postgres;

--
-- Name: agenda_vote_committee_vote_id_seq; Type: SEQUENCE OWNED BY; Schema: master; Owner: postgres
--

ALTER SEQUENCE agenda_vote_committee_vote_id_seq OWNED BY agenda_vote_committee_vote.id;


--
-- Name: bill; Type: TABLE; Schema: master; Owner: postgres; Tablespace: 
--

CREATE TABLE bill (
    print_no text NOT NULL,
    session_year smallint NOT NULL,
    title text,
    summary text,
    active_version character(1) NOT NULL,
    active_year integer,
    status text,
    status_date date,
    program_info text,
    program_info_num integer,
    sub_bill_print_no text,
    committee_name public.citext,
    bill_cal_no smallint,
    committee_chamber public.chamber,
    created_date_time timestamp without time zone DEFAULT now(),
    modified_date_time timestamp without time zone,
    published_date_time timestamp without time zone,
    last_fragment_id text
);


ALTER TABLE master.bill OWNER TO postgres;

--
-- Name: TABLE bill; Type: COMMENT; Schema: master; Owner: postgres
--

COMMENT ON TABLE bill IS 'General information about a bill';


--
-- Name: COLUMN bill.print_no; Type: COMMENT; Schema: master; Owner: postgres
--

COMMENT ON COLUMN bill.print_no IS 'The base print no (e.g S1234)';


--
-- Name: COLUMN bill.session_year; Type: COMMENT; Schema: master; Owner: postgres
--

COMMENT ON COLUMN bill.session_year IS 'The session year this bill was active in';


--
-- Name: COLUMN bill.title; Type: COMMENT; Schema: master; Owner: postgres
--

COMMENT ON COLUMN bill.title IS 'The title of the bill';


--
-- Name: COLUMN bill.summary; Type: COMMENT; Schema: master; Owner: postgres
--

COMMENT ON COLUMN bill.summary IS 'A summary of the bill';


--
-- Name: COLUMN bill.active_version; Type: COMMENT; Schema: master; Owner: postgres
--

COMMENT ON COLUMN bill.active_version IS 'The amendment version that is currently active';


--
-- Name: COLUMN bill.active_year; Type: COMMENT; Schema: master; Owner: postgres
--

COMMENT ON COLUMN bill.active_year IS 'The actual year the bill was introduced in';


--
-- Name: COLUMN bill.status; Type: COMMENT; Schema: master; Owner: postgres
--

COMMENT ON COLUMN bill.status IS 'The current status of the bill';


--
-- Name: COLUMN bill.status_date; Type: COMMENT; Schema: master; Owner: postgres
--

COMMENT ON COLUMN bill.status_date IS 'The date of the action that updated the status';


--
-- Name: COLUMN bill.program_info; Type: COMMENT; Schema: master; Owner: postgres
--

COMMENT ON COLUMN bill.program_info IS 'The program this bill was introduced for ';


--
-- Name: COLUMN bill.program_info_num; Type: COMMENT; Schema: master; Owner: postgres
--

COMMENT ON COLUMN bill.program_info_num IS 'An integer provided along with the program info';


--
-- Name: COLUMN bill.sub_bill_print_no; Type: COMMENT; Schema: master; Owner: postgres
--

COMMENT ON COLUMN bill.sub_bill_print_no IS 'Reference to the substituted bill''s print no';


--
-- Name: COLUMN bill.committee_name; Type: COMMENT; Schema: master; Owner: postgres
--

COMMENT ON COLUMN bill.committee_name IS 'The current committee (if applicable)';


--
-- Name: COLUMN bill.bill_cal_no; Type: COMMENT; Schema: master; Owner: postgres
--

COMMENT ON COLUMN bill.bill_cal_no IS 'The bill''s current floor calendar number (if applicable)';


--
-- Name: COLUMN bill.committee_chamber; Type: COMMENT; Schema: master; Owner: postgres
--

COMMENT ON COLUMN bill.committee_chamber IS 'Current committee''s chamber';


--
-- Name: COLUMN bill.created_date_time; Type: COMMENT; Schema: master; Owner: postgres
--

COMMENT ON COLUMN bill.created_date_time IS 'The date/time when this bill record was inserted';


--
-- Name: COLUMN bill.modified_date_time; Type: COMMENT; Schema: master; Owner: postgres
--

COMMENT ON COLUMN bill.modified_date_time IS 'Last date/time when this bill was modified';


--
-- Name: COLUMN bill.published_date_time; Type: COMMENT; Schema: master; Owner: postgres
--

COMMENT ON COLUMN bill.published_date_time IS 'Date/time when this bill became published';


--
-- Name: COLUMN bill.last_fragment_id; Type: COMMENT; Schema: master; Owner: postgres
--

COMMENT ON COLUMN bill.last_fragment_id IS 'Reference to the last sobi fragment that caused an update';


--
-- Name: bill_amendment; Type: TABLE; Schema: master; Owner: postgres; Tablespace: 
--

CREATE TABLE bill_amendment (
    bill_print_no text NOT NULL,
    bill_session_year smallint NOT NULL,
    version character(1) NOT NULL,
    sponsor_memo text,
    act_clause text,
    full_text text,
    stricken boolean DEFAULT false,
    uni_bill boolean DEFAULT false,
    law_code text,
    law_section text,
    created_date_time timestamp without time zone DEFAULT now() NOT NULL,
    last_fragment_id text
);


ALTER TABLE master.bill_amendment OWNER TO postgres;

--
-- Name: TABLE bill_amendment; Type: COMMENT; Schema: master; Owner: postgres
--

COMMENT ON TABLE bill_amendment IS 'Information specific to a bill amendment';


--
-- Name: COLUMN bill_amendment.law_code; Type: COMMENT; Schema: master; Owner: postgres
--

COMMENT ON COLUMN bill_amendment.law_code IS 'Specifies the sections/chapters of laws that are affected';


--
-- Name: COLUMN bill_amendment.law_section; Type: COMMENT; Schema: master; Owner: postgres
--

COMMENT ON COLUMN bill_amendment.law_section IS 'The primary section of law this bill affects';


--
-- Name: bill_amendment_action; Type: TABLE; Schema: master; Owner: postgres; Tablespace: 
--

CREATE TABLE bill_amendment_action (
    bill_print_no text NOT NULL,
    bill_session_year smallint NOT NULL,
    bill_amend_version character(1) NOT NULL,
    effect_date date,
    text text,
    sequence_no smallint NOT NULL,
    chamber public.chamber NOT NULL,
    created_date_time timestamp without time zone DEFAULT now() NOT NULL,
    last_fragment_id text
);


ALTER TABLE master.bill_amendment_action OWNER TO postgres;

--
-- Name: TABLE bill_amendment_action; Type: COMMENT; Schema: master; Owner: postgres
--

COMMENT ON TABLE bill_amendment_action IS 'Actions that have been taken on an amendment';


--
-- Name: bill_amendment_cosponsor; Type: TABLE; Schema: master; Owner: postgres; Tablespace: 
--

CREATE TABLE bill_amendment_cosponsor (
    bill_print_no text NOT NULL,
    bill_session_year smallint NOT NULL,
    bill_amend_version character(1) NOT NULL,
    session_member_id integer NOT NULL,
    sequence_no smallint NOT NULL,
    created_date_time timestamp without time zone DEFAULT now() NOT NULL,
    last_fragment_id text
);


ALTER TABLE master.bill_amendment_cosponsor OWNER TO postgres;

--
-- Name: TABLE bill_amendment_cosponsor; Type: COMMENT; Schema: master; Owner: postgres
--

COMMENT ON TABLE bill_amendment_cosponsor IS 'Listing of co-sponsors for an amendment';


--
-- Name: bill_amendment_multi_sponsor; Type: TABLE; Schema: master; Owner: postgres; Tablespace: 
--

CREATE TABLE bill_amendment_multi_sponsor (
    bill_print_no text NOT NULL,
    bill_session_year smallint NOT NULL,
    bill_amend_version character(1) NOT NULL,
    session_member_id integer NOT NULL,
    sequence_no smallint NOT NULL,
    created_date_time timestamp without time zone DEFAULT now() NOT NULL,
    last_fragment_id text
);


ALTER TABLE master.bill_amendment_multi_sponsor OWNER TO postgres;

--
-- Name: TABLE bill_amendment_multi_sponsor; Type: COMMENT; Schema: master; Owner: postgres
--

COMMENT ON TABLE bill_amendment_multi_sponsor IS 'Listing of multi-sponsors for a bill';


--
-- Name: bill_amendment_publish_status; Type: TABLE; Schema: master; Owner: postgres; Tablespace: 
--

CREATE TABLE bill_amendment_publish_status (
    bill_print_no text NOT NULL,
    bill_session_year smallint NOT NULL,
    bill_amend_version character(1) NOT NULL,
    published boolean NOT NULL,
    effect_date_time timestamp without time zone DEFAULT now() NOT NULL,
    override boolean DEFAULT false NOT NULL,
    notes text,
    created_date_time timestamp without time zone DEFAULT now() NOT NULL,
    last_fragment_id text
);


ALTER TABLE master.bill_amendment_publish_status OWNER TO postgres;

--
-- Name: TABLE bill_amendment_publish_status; Type: COMMENT; Schema: master; Owner: postgres
--

COMMENT ON TABLE bill_amendment_publish_status IS 'Stores the latest published dates for bill amendments.';


--
-- Name: COLUMN bill_amendment_publish_status.bill_print_no; Type: COMMENT; Schema: master; Owner: postgres
--

COMMENT ON COLUMN bill_amendment_publish_status.bill_print_no IS 'Bill print no';


--
-- Name: COLUMN bill_amendment_publish_status.bill_session_year; Type: COMMENT; Schema: master; Owner: postgres
--

COMMENT ON COLUMN bill_amendment_publish_status.bill_session_year IS 'Bill session year';


--
-- Name: COLUMN bill_amendment_publish_status.bill_amend_version; Type: COMMENT; Schema: master; Owner: postgres
--

COMMENT ON COLUMN bill_amendment_publish_status.bill_amend_version IS 'The version should not need a foreign key because publish statuses can be set prior to creating an amendment';


--
-- Name: COLUMN bill_amendment_publish_status.published; Type: COMMENT; Schema: master; Owner: postgres
--

COMMENT ON COLUMN bill_amendment_publish_status.published IS 'True if the amendment is published';


--
-- Name: COLUMN bill_amendment_publish_status.effect_date_time; Type: COMMENT; Schema: master; Owner: postgres
--

COMMENT ON COLUMN bill_amendment_publish_status.effect_date_time IS 'The date when the published status was changed';


--
-- Name: COLUMN bill_amendment_publish_status.override; Type: COMMENT; Schema: master; Owner: postgres
--

COMMENT ON COLUMN bill_amendment_publish_status.override IS 'Set this to true when setting the published status manually';


--
-- Name: COLUMN bill_amendment_publish_status.notes; Type: COMMENT; Schema: master; Owner: postgres
--

COMMENT ON COLUMN bill_amendment_publish_status.notes IS 'Notes describing the source of this published status';


--
-- Name: COLUMN bill_amendment_publish_status.created_date_time; Type: COMMENT; Schema: master; Owner: postgres
--

COMMENT ON COLUMN bill_amendment_publish_status.created_date_time IS 'Date/time when this record was created';


--
-- Name: COLUMN bill_amendment_publish_status.last_fragment_id; Type: COMMENT; Schema: master; Owner: postgres
--

COMMENT ON COLUMN bill_amendment_publish_status.last_fragment_id IS 'The fragment that triggered this status';


--
-- Name: bill_amendment_same_as; Type: TABLE; Schema: master; Owner: postgres; Tablespace: 
--

CREATE TABLE bill_amendment_same_as (
    bill_print_no text NOT NULL,
    bill_session_year smallint NOT NULL,
    bill_amend_version character(1) NOT NULL,
    same_as_bill_print_no text NOT NULL,
    same_as_session_year smallint NOT NULL,
    same_as_amend_version character(1) NOT NULL,
    created_date_time timestamp without time zone DEFAULT now() NOT NULL,
    last_fragment_id text
);


ALTER TABLE master.bill_amendment_same_as OWNER TO postgres;

--
-- Name: TABLE bill_amendment_same_as; Type: COMMENT; Schema: master; Owner: postgres
--

COMMENT ON TABLE bill_amendment_same_as IS 'Same as bills for an amendment';


--
-- Name: bill_amendment_vote_info; Type: TABLE; Schema: master; Owner: postgres; Tablespace: 
--

CREATE TABLE bill_amendment_vote_info (
    bill_print_no text NOT NULL,
    bill_session_year smallint NOT NULL,
    bill_amend_version character(1) NOT NULL,
    vote_date timestamp without time zone NOT NULL,
    sequence_no smallint,
    id integer NOT NULL,
    vote_type vote_type NOT NULL,
    committee_name text,
    committee_chamber public.chamber,
    published_date_time timestamp without time zone,
    modified_date_time timestamp without time zone,
    created_date_time timestamp without time zone DEFAULT now() NOT NULL,
    last_fragment_id text
);


ALTER TABLE master.bill_amendment_vote_info OWNER TO postgres;

--
-- Name: TABLE bill_amendment_vote_info; Type: COMMENT; Schema: master; Owner: postgres
--

COMMENT ON TABLE bill_amendment_vote_info IS 'Contains basic info about votes that have been taken on a bill.';


--
-- Name: COLUMN bill_amendment_vote_info.bill_print_no; Type: COMMENT; Schema: master; Owner: postgres
--

COMMENT ON COLUMN bill_amendment_vote_info.bill_print_no IS 'The print no of the bill that was voted on';


--
-- Name: COLUMN bill_amendment_vote_info.bill_session_year; Type: COMMENT; Schema: master; Owner: postgres
--

COMMENT ON COLUMN bill_amendment_vote_info.bill_session_year IS 'The session year of the bill that was voted on';


--
-- Name: COLUMN bill_amendment_vote_info.bill_amend_version; Type: COMMENT; Schema: master; Owner: postgres
--

COMMENT ON COLUMN bill_amendment_vote_info.bill_amend_version IS 'The amendment version of the bill that was voted on';


--
-- Name: COLUMN bill_amendment_vote_info.committee_name; Type: COMMENT; Schema: master; Owner: postgres
--

COMMENT ON COLUMN bill_amendment_vote_info.committee_name IS 'If this is a committee vote, the name of the committee that voted';


--
-- Name: COLUMN bill_amendment_vote_info.committee_chamber; Type: COMMENT; Schema: master; Owner: postgres
--

COMMENT ON COLUMN bill_amendment_vote_info.committee_chamber IS 'If this is a committee vote, the chamber of the committee that voted';


--
-- Name: bill_amendment_vote_id_seq; Type: SEQUENCE; Schema: master; Owner: postgres
--

CREATE SEQUENCE bill_amendment_vote_id_seq
    START WITH 1
    INCREMENT BY 1
    NO MINVALUE
    NO MAXVALUE
    CACHE 1;


ALTER TABLE master.bill_amendment_vote_id_seq OWNER TO postgres;

--
-- Name: bill_amendment_vote_id_seq; Type: SEQUENCE OWNED BY; Schema: master; Owner: postgres
--

ALTER SEQUENCE bill_amendment_vote_id_seq OWNED BY bill_amendment_vote_info.id;


--
-- Name: bill_amendment_vote_roll; Type: TABLE; Schema: master; Owner: postgres; Tablespace: 
--

CREATE TABLE bill_amendment_vote_roll (
    vote_id integer NOT NULL,
    session_member_id integer NOT NULL,
    member_short_name text NOT NULL,
    session_year smallint NOT NULL,
    vote_code vote_code NOT NULL,
    created_date_time timestamp without time zone DEFAULT now() NOT NULL,
    last_fragment_id text
);


ALTER TABLE master.bill_amendment_vote_roll OWNER TO postgres;

--
-- Name: TABLE bill_amendment_vote_roll; Type: COMMENT; Schema: master; Owner: postgres
--

COMMENT ON TABLE bill_amendment_vote_roll IS 'Contains a list of member votes';


--
-- Name: bill_approval; Type: TABLE; Schema: master; Owner: postgres; Tablespace: 
--

CREATE TABLE bill_approval (
    approval_number integer NOT NULL,
    year integer NOT NULL,
    bill_print_no text NOT NULL,
    session_year integer NOT NULL,
    bill_version character(1) NOT NULL,
    chapter integer,
    signer text,
    memo_text text NOT NULL,
    modified_date_time timestamp without time zone DEFAULT now() NOT NULL,
    created_date_time timestamp without time zone DEFAULT now() NOT NULL,
    last_fragment_id text
);


ALTER TABLE master.bill_approval OWNER TO postgres;

--
-- Name: TABLE bill_approval; Type: COMMENT; Schema: master; Owner: postgres
--

COMMENT ON TABLE bill_approval IS 'Approval Messages from the governor';


--
-- Name: bill_committee; Type: TABLE; Schema: master; Owner: postgres; Tablespace: 
--

CREATE TABLE bill_committee (
    bill_print_no text NOT NULL,
    bill_session_year smallint NOT NULL,
    committee_name public.citext NOT NULL,
    committee_chamber public.chamber NOT NULL,
    action_date timestamp without time zone NOT NULL,
    created_date_time timestamp without time zone DEFAULT now() NOT NULL,
    last_fragment_id text
);


ALTER TABLE master.bill_committee OWNER TO postgres;

--
-- Name: TABLE bill_committee; Type: COMMENT; Schema: master; Owner: postgres
--

COMMENT ON TABLE bill_committee IS 'Mapping of bills to committees';


--
-- Name: COLUMN bill_committee.action_date; Type: COMMENT; Schema: master; Owner: postgres
--

COMMENT ON COLUMN bill_committee.action_date IS 'The date that the committee acted on the bill';


--
-- Name: bill_milestone; Type: TABLE; Schema: master; Owner: postgres; Tablespace: 
--

CREATE TABLE bill_milestone (
    bill_print_no text NOT NULL,
    bill_session_year smallint NOT NULL,
    status public.citext NOT NULL,
    rank smallint NOT NULL,
    action_sequence_no smallint NOT NULL,
    date date NOT NULL,
    committee_name public.citext,
    committee_chamber public.chamber,
    cal_no smallint,
    created_date_time timestamp without time zone DEFAULT now() NOT NULL,
    last_fragment_id text
);


ALTER TABLE master.bill_milestone OWNER TO postgres;

--
-- Name: TABLE bill_milestone; Type: COMMENT; Schema: master; Owner: postgres
--

COMMENT ON TABLE bill_milestone IS 'Listing of legislative milestones';


--
-- Name: bill_previous_version; Type: TABLE; Schema: master; Owner: postgres; Tablespace: 
--

CREATE TABLE bill_previous_version (
    bill_print_no text NOT NULL,
    bill_session_year smallint NOT NULL,
    prev_bill_print_no text NOT NULL,
    prev_bill_session_year smallint NOT NULL,
    prev_amend_version text NOT NULL,
    created_date_time timestamp without time zone DEFAULT now() NOT NULL,
    last_fragment_id text
);


ALTER TABLE master.bill_previous_version OWNER TO postgres;

--
-- Name: TABLE bill_previous_version; Type: COMMENT; Schema: master; Owner: postgres
--

COMMENT ON TABLE bill_previous_version IS 'Listing of this bill in previous session years';


--
-- Name: bill_sponsor; Type: TABLE; Schema: master; Owner: postgres; Tablespace: 
--

CREATE TABLE bill_sponsor (
    bill_print_no text NOT NULL,
    bill_session_year smallint NOT NULL,
    session_member_id integer,
    budget_bill boolean DEFAULT false,
    rules_sponsor boolean DEFAULT false,
    created_date_time timestamp without time zone DEFAULT now() NOT NULL,
    last_fragment_id text
);


ALTER TABLE master.bill_sponsor OWNER TO postgres;

--
-- Name: TABLE bill_sponsor; Type: COMMENT; Schema: master; Owner: postgres
--

COMMENT ON TABLE bill_sponsor IS 'Mapping of bill to sponsor';


--
-- Name: bill_sponsor_additional; Type: TABLE; Schema: master; Owner: postgres; Tablespace: 
--

CREATE TABLE bill_sponsor_additional (
    bill_print_no text NOT NULL,
    bill_session_year smallint NOT NULL,
    session_member_id integer NOT NULL,
    sequence_no smallint,
    created_date_time timestamp without time zone DEFAULT now() NOT NULL
);


ALTER TABLE master.bill_sponsor_additional OWNER TO postgres;

--
-- Name: TABLE bill_sponsor_additional; Type: COMMENT; Schema: master; Owner: postgres
--

COMMENT ON TABLE bill_sponsor_additional IS 'Contains additional sponsor mappings for special cases';


--
-- Name: bill_veto; Type: TABLE; Schema: master; Owner: postgres; Tablespace: 
--

CREATE TABLE bill_veto (
    veto_number integer NOT NULL,
    year integer NOT NULL,
    bill_print_no text NOT NULL,
    session_year integer NOT NULL,
    page integer,
    line_start integer,
    line_end integer,
    chapter integer,
    signer text,
    date date,
    memo_text text NOT NULL,
    type veto_type NOT NULL,
    modified_date_time timestamp without time zone NOT NULL,
    published_date_time timestamp without time zone NOT NULL,
    created_date_time timestamp without time zone DEFAULT now() NOT NULL,
    last_fragment_id text
);


ALTER TABLE master.bill_veto OWNER TO postgres;

--
-- Name: TABLE bill_veto; Type: COMMENT; Schema: master; Owner: postgres
--

COMMENT ON TABLE bill_veto IS 'Veto Messages from the governor';


--
-- Name: bill_veto_year_seq; Type: SEQUENCE; Schema: master; Owner: postgres
--

CREATE SEQUENCE bill_veto_year_seq
    START WITH 1
    INCREMENT BY 1
    NO MINVALUE
    NO MAXVALUE
    CACHE 1;


ALTER TABLE master.bill_veto_year_seq OWNER TO postgres;

--
-- Name: calendar; Type: TABLE; Schema: master; Owner: postgres; Tablespace: 
--

CREATE TABLE calendar (
    calendar_no integer NOT NULL,
    calendar_year smallint NOT NULL,
    modified_date_time timestamp without time zone,
    published_date_time timestamp without time zone,
    created_date_time timestamp without time zone DEFAULT now() NOT NULL,
    last_fragment_id text
);


ALTER TABLE master.calendar OWNER TO postgres;

--
-- Name: TABLE calendar; Type: COMMENT; Schema: master; Owner: postgres
--

COMMENT ON TABLE calendar IS 'Calendar listings ';


--
-- Name: COLUMN calendar.calendar_no; Type: COMMENT; Schema: master; Owner: postgres
--

COMMENT ON COLUMN calendar.calendar_no IS 'Calendar number for a session day';


--
-- Name: COLUMN calendar.calendar_year; Type: COMMENT; Schema: master; Owner: postgres
--

COMMENT ON COLUMN calendar.calendar_year IS 'The year for this calendar';


--
-- Name: calendar_active_list; Type: TABLE; Schema: master; Owner: postgres; Tablespace: 
--

CREATE TABLE calendar_active_list (
    id integer NOT NULL,
    sequence_no smallint,
    calendar_no smallint,
    calendar_year smallint,
    calendar_date date,
    release_date_time timestamp without time zone,
    notes text,
    modified_date_time timestamp without time zone,
    published_date_time timestamp without time zone,
    created_date_time timestamp without time zone DEFAULT now() NOT NULL,
    last_fragment_id text
);


ALTER TABLE master.calendar_active_list OWNER TO postgres;

--
-- Name: TABLE calendar_active_list; Type: COMMENT; Schema: master; Owner: postgres
--

COMMENT ON TABLE calendar_active_list IS 'Listing of all calendar active lists';


--
-- Name: calendar_active_list_entry; Type: TABLE; Schema: master; Owner: postgres; Tablespace: 
--

CREATE TABLE calendar_active_list_entry (
    calendar_active_list_id smallint NOT NULL,
    bill_calendar_no smallint NOT NULL,
    bill_print_no text,
    bill_amend_version character(1),
    bill_session_year smallint,
    created_date_time timestamp without time zone DEFAULT now() NOT NULL,
    last_fragment_id text
);


ALTER TABLE master.calendar_active_list_entry OWNER TO postgres;

--
-- Name: TABLE calendar_active_list_entry; Type: COMMENT; Schema: master; Owner: postgres
--

COMMENT ON TABLE calendar_active_list_entry IS 'Entries for each calendar active list';


--
-- Name: calendar_active_list_id_seq; Type: SEQUENCE; Schema: master; Owner: postgres
--

CREATE SEQUENCE calendar_active_list_id_seq
    START WITH 1
    INCREMENT BY 1
    NO MINVALUE
    NO MAXVALUE
    CACHE 1;


ALTER TABLE master.calendar_active_list_id_seq OWNER TO postgres;

--
-- Name: calendar_active_list_id_seq; Type: SEQUENCE OWNED BY; Schema: master; Owner: postgres
--

ALTER SEQUENCE calendar_active_list_id_seq OWNED BY calendar_active_list.id;


--
-- Name: calendar_supplemental; Type: TABLE; Schema: master; Owner: postgres; Tablespace: 
--

CREATE TABLE calendar_supplemental (
    id integer NOT NULL,
    calendar_no smallint NOT NULL,
    calendar_year smallint NOT NULL,
    sup_version text NOT NULL,
    calendar_date date,
    release_date_time timestamp without time zone,
    modified_date_time timestamp without time zone,
    published_date_time timestamp without time zone,
    created_date_time timestamp without time zone DEFAULT now() NOT NULL,
    last_fragment_id text
);


ALTER TABLE master.calendar_supplemental OWNER TO postgres;

--
-- Name: TABLE calendar_supplemental; Type: COMMENT; Schema: master; Owner: postgres
--

COMMENT ON TABLE calendar_supplemental IS 'Calendar entries are published through supplementals';


--
-- Name: calendar_supplemental_entry; Type: TABLE; Schema: master; Owner: postgres; Tablespace: 
--

CREATE TABLE calendar_supplemental_entry (
    id integer NOT NULL,
    calendar_sup_id integer,
    section_code smallint,
    bill_calendar_no smallint,
    bill_print_no text,
    bill_amend_version character(1),
    bill_session_year smallint,
    sub_bill_print_no text,
    sub_bill_amend_version character(1),
    sub_bill_session_year smallint,
    high boolean,
    created_date_time timestamp without time zone DEFAULT now() NOT NULL,
    last_fragment_id text
);


ALTER TABLE master.calendar_supplemental_entry OWNER TO postgres;

--
-- Name: TABLE calendar_supplemental_entry; Type: COMMENT; Schema: master; Owner: postgres
--

COMMENT ON TABLE calendar_supplemental_entry IS 'These entries indentify bills that have been added to a calendar';


--
-- Name: COLUMN calendar_supplemental_entry.sub_bill_print_no; Type: COMMENT; Schema: master; Owner: postgres
--

COMMENT ON COLUMN calendar_supplemental_entry.sub_bill_print_no IS 'The substituted bill''s print no, null if not substituted.';


--
-- Name: COLUMN calendar_supplemental_entry.sub_bill_amend_version; Type: COMMENT; Schema: master; Owner: postgres
--

COMMENT ON COLUMN calendar_supplemental_entry.sub_bill_amend_version IS 'The substituted bill''s amendment version, null if not substituted.';


--
-- Name: COLUMN calendar_supplemental_entry.sub_bill_session_year; Type: COMMENT; Schema: master; Owner: postgres
--

COMMENT ON COLUMN calendar_supplemental_entry.sub_bill_session_year IS 'The substituted bill''s session year, null if not substituted.';


--
-- Name: COLUMN calendar_supplemental_entry.high; Type: COMMENT; Schema: master; Owner: postgres
--

COMMENT ON COLUMN calendar_supplemental_entry.high IS 'True if bill has not yet properly aged';


--
-- Name: calendar_supplemental_entry_id_seq; Type: SEQUENCE; Schema: master; Owner: postgres
--

CREATE SEQUENCE calendar_supplemental_entry_id_seq
    START WITH 1
    INCREMENT BY 1
    NO MINVALUE
    NO MAXVALUE
    CACHE 1;


ALTER TABLE master.calendar_supplemental_entry_id_seq OWNER TO postgres;

--
-- Name: calendar_supplemental_entry_id_seq; Type: SEQUENCE OWNED BY; Schema: master; Owner: postgres
--

ALTER SEQUENCE calendar_supplemental_entry_id_seq OWNED BY calendar_supplemental_entry.id;


--
-- Name: calendar_supplemental_id_seq; Type: SEQUENCE; Schema: master; Owner: postgres
--

CREATE SEQUENCE calendar_supplemental_id_seq
    START WITH 1
    INCREMENT BY 1
    NO MINVALUE
    NO MAXVALUE
    CACHE 1;


ALTER TABLE master.calendar_supplemental_id_seq OWNER TO postgres;

--
-- Name: calendar_supplemental_id_seq; Type: SEQUENCE OWNED BY; Schema: master; Owner: postgres
--

ALTER SEQUENCE calendar_supplemental_id_seq OWNED BY calendar_supplemental.id;


--
-- Name: committee; Type: TABLE; Schema: master; Owner: postgres; Tablespace: 
--

CREATE TABLE committee (
    name public.citext NOT NULL,
    id integer NOT NULL,
    current_version timestamp without time zone DEFAULT '-infinity'::timestamp without time zone NOT NULL,
    chamber public.chamber NOT NULL,
    current_session integer DEFAULT 0 NOT NULL,
    full_name text
);


ALTER TABLE master.committee OWNER TO postgres;

--
-- Name: TABLE committee; Type: COMMENT; Schema: master; Owner: postgres
--

COMMENT ON TABLE committee IS 'Basic committee information for both senate and assembly';


--
-- Name: COLUMN committee.full_name; Type: COMMENT; Schema: master; Owner: postgres
--

COMMENT ON COLUMN committee.full_name IS 'The full name of the committee, may be different from what LBDC uses.';


--
-- Name: committee_id_seq; Type: SEQUENCE; Schema: master; Owner: postgres
--

CREATE SEQUENCE committee_id_seq
    START WITH 1
    INCREMENT BY 1
    NO MINVALUE
    NO MAXVALUE
    CACHE 1;


ALTER TABLE master.committee_id_seq OWNER TO postgres;

--
-- Name: committee_id_seq; Type: SEQUENCE OWNED BY; Schema: master; Owner: postgres
--

ALTER SEQUENCE committee_id_seq OWNED BY committee.id;


--
-- Name: committee_member; Type: TABLE; Schema: master; Owner: postgres; Tablespace: 
--

CREATE TABLE committee_member (
    majority boolean NOT NULL,
    id integer NOT NULL,
    sequence_no integer NOT NULL,
    title public.committee_member_title DEFAULT 'member'::public.committee_member_title NOT NULL,
    committee_name public.citext NOT NULL,
    version_created timestamp without time zone NOT NULL,
    session_year integer NOT NULL,
    session_member_id integer NOT NULL,
    chamber public.chamber NOT NULL
);


ALTER TABLE master.committee_member OWNER TO postgres;

--
-- Name: TABLE committee_member; Type: COMMENT; Schema: master; Owner: postgres
--

COMMENT ON TABLE committee_member IS 'Membership details for committees';


--
-- Name: COLUMN committee_member.majority; Type: COMMENT; Schema: master; Owner: postgres
--

COMMENT ON COLUMN committee_member.majority IS 'true = Majority, false = Minority';


--
-- Name: committee_member_id_seq; Type: SEQUENCE; Schema: master; Owner: postgres
--

CREATE SEQUENCE committee_member_id_seq
    START WITH 1
    INCREMENT BY 1
    NO MINVALUE
    NO MAXVALUE
    CACHE 1;


ALTER TABLE master.committee_member_id_seq OWNER TO postgres;

--
-- Name: committee_member_id_seq; Type: SEQUENCE OWNED BY; Schema: master; Owner: postgres
--

ALTER SEQUENCE committee_member_id_seq OWNED BY committee_member.id;


--
-- Name: committee_version; Type: TABLE; Schema: master; Owner: postgres; Tablespace: 
--

CREATE TABLE committee_version (
    id integer NOT NULL,
    location text,
    meetday text,
    meetaltweek boolean,
    meetaltweektext text,
    meettime time without time zone,
    session_year integer NOT NULL,
    created timestamp without time zone NOT NULL,
    reformed timestamp without time zone DEFAULT 'infinity'::timestamp without time zone NOT NULL,
    committee_name public.citext NOT NULL,
    chamber public.chamber NOT NULL,
    last_fragment_id text
);


ALTER TABLE master.committee_version OWNER TO postgres;

--
-- Name: TABLE committee_version; Type: COMMENT; Schema: master; Owner: postgres
--

COMMENT ON TABLE committee_version IS 'Committee details';


--
-- Name: COLUMN committee_version.created; Type: COMMENT; Schema: master; Owner: postgres
--

COMMENT ON COLUMN committee_version.created IS 'The date that this version of the committee was created';


--
-- Name: COLUMN committee_version.reformed; Type: COMMENT; Schema: master; Owner: postgres
--

COMMENT ON COLUMN committee_version.reformed IS 'The date that this version of the committee was reformed';


--
-- Name: COLUMN committee_version.last_fragment_id; Type: COMMENT; Schema: master; Owner: postgres
--

COMMENT ON COLUMN committee_version.last_fragment_id IS 'Reference to the sobi fragment that last updated this record';


--
-- Name: committee_version_id_seq; Type: SEQUENCE; Schema: master; Owner: postgres
--

CREATE SEQUENCE committee_version_id_seq
    START WITH 1
    INCREMENT BY 1
    NO MINVALUE
    NO MAXVALUE
    CACHE 1;


ALTER TABLE master.committee_version_id_seq OWNER TO postgres;

--
-- Name: committee_version_id_seq; Type: SEQUENCE OWNED BY; Schema: master; Owner: postgres
--

ALTER SEQUENCE committee_version_id_seq OWNED BY committee_version.id;


--
<<<<<<< HEAD
-- Name: data_process_run_unit; Type: TABLE; Schema: master; Owner: postgres; Tablespace: 
--

CREATE TABLE data_process_run_unit (
    process_id integer NOT NULL,
    source_type text NOT NULL,
    source_id text NOT NULL,
    action text NOT NULL,
    id integer NOT NULL,
    start_date_time timestamp without time zone NOT NULL,
    end_date_time timestamp without time zone,
    errors text,
    messages text
);


ALTER TABLE master.data_process_run_unit OWNER TO postgres;

--
-- Name: TABLE data_process_run_unit; Type: COMMENT; Schema: master; Owner: postgres
--

COMMENT ON TABLE data_process_run_unit IS 'Detailed logs pertaining to each data process';


--
-- Name: data_process_log_id_seq; Type: SEQUENCE; Schema: master; Owner: postgres
--

CREATE SEQUENCE data_process_log_id_seq
    START WITH 1
    INCREMENT BY 1
    NO MINVALUE
    NO MAXVALUE
    CACHE 1;


ALTER TABLE master.data_process_log_id_seq OWNER TO postgres;

--
-- Name: data_process_log_id_seq; Type: SEQUENCE OWNED BY; Schema: master; Owner: postgres
--

ALTER SEQUENCE data_process_log_id_seq OWNED BY data_process_run_unit.id;


--
-- Name: data_process_run; Type: TABLE; Schema: master; Owner: postgres; Tablespace: 
--

CREATE TABLE data_process_run (
    id integer NOT NULL,
    process_start_date_time timestamp without time zone NOT NULL,
    process_end_date_time timestamp without time zone,
    invoked_by text NOT NULL,
    exceptions text
);


ALTER TABLE master.data_process_run OWNER TO postgres;

--
-- Name: TABLE data_process_run; Type: COMMENT; Schema: master; Owner: postgres
--

COMMENT ON TABLE data_process_run IS 'Keeps track of data processing runs';


--
=======
>>>>>>> 7fa9bbac
-- Name: daybreak_bill; Type: TABLE; Schema: master; Owner: postgres; Tablespace: 
--

CREATE TABLE daybreak_bill (
    report_date date NOT NULL,
    bill_print_no text NOT NULL,
    bill_session_year integer NOT NULL,
    active_version character(1) NOT NULL,
    title text,
    sponsor text,
    summary text,
    law_section text,
    created_date_time timestamp without time zone DEFAULT now() NOT NULL
);


ALTER TABLE master.daybreak_bill OWNER TO postgres;

--
-- Name: TABLE daybreak_bill; Type: COMMENT; Schema: master; Owner: postgres
--

COMMENT ON TABLE daybreak_bill IS 'General bill information sent via the daybreaks';


--
-- Name: daybreak_bill_action; Type: TABLE; Schema: master; Owner: postgres; Tablespace: 
--

CREATE TABLE daybreak_bill_action (
    report_date date NOT NULL,
    bill_print_no text NOT NULL,
    bill_session_year integer NOT NULL,
    action_date date NOT NULL,
    chamber public.chamber NOT NULL,
    text text NOT NULL,
    sequence_no integer NOT NULL
);


ALTER TABLE master.daybreak_bill_action OWNER TO postgres;

--
-- Name: TABLE daybreak_bill_action; Type: COMMENT; Schema: master; Owner: postgres
--

COMMENT ON TABLE daybreak_bill_action IS 'Bill actions sent via the daybreaks';


--
-- Name: daybreak_bill_action_sequence_no_seq; Type: SEQUENCE; Schema: master; Owner: postgres
--

CREATE SEQUENCE daybreak_bill_action_sequence_no_seq
    START WITH 1
    INCREMENT BY 1
    NO MINVALUE
    NO MAXVALUE
    CACHE 1;


ALTER TABLE master.daybreak_bill_action_sequence_no_seq OWNER TO postgres;

--
-- Name: daybreak_bill_action_sequence_no_seq; Type: SEQUENCE OWNED BY; Schema: master; Owner: postgres
--

ALTER SEQUENCE daybreak_bill_action_sequence_no_seq OWNED BY daybreak_bill_action.sequence_no;


--
-- Name: daybreak_bill_amendment; Type: TABLE; Schema: master; Owner: postgres; Tablespace: 
--

CREATE TABLE daybreak_bill_amendment (
    report_date date NOT NULL,
    bill_print_no text NOT NULL,
    bill_session_year integer NOT NULL,
    version character(1) NOT NULL,
    publish_date date,
    page_count integer,
    same_as text
);


ALTER TABLE master.daybreak_bill_amendment OWNER TO postgres;

--
-- Name: TABLE daybreak_bill_amendment; Type: COMMENT; Schema: master; Owner: postgres
--

COMMENT ON TABLE daybreak_bill_amendment IS 'Bill amendment details such as page counts, sent via daybreaks';


--
-- Name: daybreak_bill_sponsor; Type: TABLE; Schema: master; Owner: postgres; Tablespace: 
--

CREATE TABLE daybreak_bill_sponsor (
    report_date date NOT NULL,
    bill_print_no text NOT NULL,
    bill_session_year integer NOT NULL,
    type sponsor_type NOT NULL,
    member_short_name text NOT NULL
);


ALTER TABLE master.daybreak_bill_sponsor OWNER TO postgres;

--
-- Name: TABLE daybreak_bill_sponsor; Type: COMMENT; Schema: master; Owner: postgres
--

COMMENT ON TABLE daybreak_bill_sponsor IS 'The sponsor for each daybreak bill';


--
-- Name: daybreak_file; Type: TABLE; Schema: master; Owner: postgres; Tablespace: 
--

CREATE TABLE daybreak_file (
    report_date date NOT NULL,
    filename text NOT NULL,
    is_archived boolean DEFAULT false NOT NULL,
    staged_date_time timestamp without time zone DEFAULT now() NOT NULL,
    type daybreak_file_type NOT NULL
);


ALTER TABLE master.daybreak_file OWNER TO postgres;

--
-- Name: TABLE daybreak_file; Type: COMMENT; Schema: master; Owner: postgres
--

COMMENT ON TABLE daybreak_file IS 'Listing of all daybreak files';


--
-- Name: daybreak_fragment; Type: TABLE; Schema: master; Owner: postgres; Tablespace: 
--

CREATE TABLE daybreak_fragment (
    bill_print_no text NOT NULL,
    bill_session_year integer NOT NULL,
    report_date date NOT NULL,
    filename text NOT NULL,
    created_date_time timestamp without time zone DEFAULT now() NOT NULL,
    processed_date_time timestamp without time zone,
    processed_count integer DEFAULT 0 NOT NULL,
    pending_processing boolean DEFAULT true NOT NULL,
    bill_active_version character(1),
    fragment_text text NOT NULL,
    modified_date_time timestamp without time zone DEFAULT now() NOT NULL
);


ALTER TABLE master.daybreak_fragment OWNER TO postgres;

--
-- Name: TABLE daybreak_fragment; Type: COMMENT; Schema: master; Owner: postgres
--

COMMENT ON TABLE daybreak_fragment IS 'A daybreak fragment is the content from a daybreak file for a single bill';


--
-- Name: daybreak_page_file_entry; Type: TABLE; Schema: master; Owner: postgres; Tablespace: 
--

CREATE TABLE daybreak_page_file_entry (
    report_date date NOT NULL,
    bill_session_year integer NOT NULL,
    senate_bill_print_no text,
    senate_bill_version character(1),
    assembly_bill_print_no text,
    assembly_bill_version character(1),
    bill_publish_date date NOT NULL,
    page_count integer NOT NULL,
    created_date_time timestamp without time zone DEFAULT now() NOT NULL,
    filename text NOT NULL
);


ALTER TABLE master.daybreak_page_file_entry OWNER TO postgres;

--
-- Name: TABLE daybreak_page_file_entry; Type: COMMENT; Schema: master; Owner: postgres
--

COMMENT ON TABLE daybreak_page_file_entry IS 'The daybreak page file';


--
-- Name: daybreak_report; Type: TABLE; Schema: master; Owner: postgres; Tablespace: 
--

CREATE TABLE daybreak_report (
    report_date date NOT NULL,
    processed boolean DEFAULT false NOT NULL,
    checked boolean DEFAULT false NOT NULL
);


ALTER TABLE master.daybreak_report OWNER TO postgres;

--
-- Name: TABLE daybreak_report; Type: COMMENT; Schema: master; Owner: postgres
--

COMMENT ON TABLE daybreak_report IS 'Indicates which set of daybreaks reports have been generated for';


--
-- Name: law_document; Type: TABLE; Schema: master; Owner: postgres; Tablespace: 
--

CREATE TABLE law_document (
    document_id text NOT NULL,
    published_date date NOT NULL,
    law_id text NOT NULL,
    location_id text NOT NULL,
    document_type text NOT NULL,
    document_type_id text NOT NULL,
    text text NOT NULL,
    title text,
    created_date_time timestamp without time zone DEFAULT now() NOT NULL,
    law_file_name text
);


ALTER TABLE master.law_document OWNER TO postgres;

--
-- Name: TABLE law_document; Type: COMMENT; Schema: master; Owner: postgres
--

COMMENT ON TABLE law_document IS 'All law documents';


--
-- Name: COLUMN law_document.document_id; Type: COMMENT; Schema: master; Owner: postgres
--

COMMENT ON COLUMN law_document.document_id IS 'Unique id assigned to each individual document';


--
-- Name: COLUMN law_document.published_date; Type: COMMENT; Schema: master; Owner: postgres
--

COMMENT ON COLUMN law_document.published_date IS 'The published date of the law document';


--
-- Name: COLUMN law_document.law_id; Type: COMMENT; Schema: master; Owner: postgres
--

COMMENT ON COLUMN law_document.law_id IS 'Three letter law id (e.g. ABC, EDN, etc)';


--
-- Name: COLUMN law_document.location_id; Type: COMMENT; Schema: master; Owner: postgres
--

COMMENT ON COLUMN law_document.location_id IS 'The document id without the law id prefix';


--
-- Name: COLUMN law_document.document_type; Type: COMMENT; Schema: master; Owner: postgres
--

COMMENT ON COLUMN law_document.document_type IS 'The type of document (Article, Section, etc)';


--
-- Name: COLUMN law_document.document_type_id; Type: COMMENT; Schema: master; Owner: postgres
--

COMMENT ON COLUMN law_document.document_type_id IS 'Id specific to the document type,(e.g if location_id = ''A1'', this id will be ''1'') ';


--
-- Name: COLUMN law_document.text; Type: COMMENT; Schema: master; Owner: postgres
--

COMMENT ON COLUMN law_document.text IS 'The text body of this law document';


--
-- Name: COLUMN law_document.title; Type: COMMENT; Schema: master; Owner: postgres
--

COMMENT ON COLUMN law_document.title IS 'Extracted title associated with this document';


--
-- Name: COLUMN law_document.created_date_time; Type: COMMENT; Schema: master; Owner: postgres
--

COMMENT ON COLUMN law_document.created_date_time IS 'Date/time this record was created';


--
-- Name: COLUMN law_document.law_file_name; Type: COMMENT; Schema: master; Owner: postgres
--

COMMENT ON COLUMN law_document.law_file_name IS 'Reference to the originating law file';


--
-- Name: law_file; Type: TABLE; Schema: master; Owner: postgres; Tablespace: 
--

CREATE TABLE law_file (
    file_name text NOT NULL,
    published_date_time timestamp without time zone,
    processed_date_time timestamp without time zone,
    processed_count smallint DEFAULT 0 NOT NULL,
    staged_date_time timestamp without time zone DEFAULT now() NOT NULL,
    pending_processing boolean DEFAULT true NOT NULL,
    archived boolean DEFAULT false NOT NULL
);


ALTER TABLE master.law_file OWNER TO postgres;

--
-- Name: TABLE law_file; Type: COMMENT; Schema: master; Owner: postgres
--

COMMENT ON TABLE law_file IS 'Listing of all source law files';


--
-- Name: COLUMN law_file.file_name; Type: COMMENT; Schema: master; Owner: postgres
--

COMMENT ON COLUMN law_file.file_name IS 'The name of the law source file';


--
-- Name: COLUMN law_file.published_date_time; Type: COMMENT; Schema: master; Owner: postgres
--

COMMENT ON COLUMN law_file.published_date_time IS 'The date/time this law file is effective on';


--
-- Name: COLUMN law_file.processed_date_time; Type: COMMENT; Schema: master; Owner: postgres
--

COMMENT ON COLUMN law_file.processed_date_time IS 'The last date/time this law file was processed';


--
-- Name: COLUMN law_file.processed_count; Type: COMMENT; Schema: master; Owner: postgres
--

COMMENT ON COLUMN law_file.processed_count IS 'The number of time this law file has been processed';


--
-- Name: COLUMN law_file.staged_date_time; Type: COMMENT; Schema: master; Owner: postgres
--

COMMENT ON COLUMN law_file.staged_date_time IS 'The date/time this law file was recorded into the database';


--
-- Name: COLUMN law_file.pending_processing; Type: COMMENT; Schema: master; Owner: postgres
--

COMMENT ON COLUMN law_file.pending_processing IS 'Indicates if this law file is waiting to be processed';


--
-- Name: COLUMN law_file.archived; Type: COMMENT; Schema: master; Owner: postgres
--

COMMENT ON COLUMN law_file.archived IS 'Indicates if this law file has been moved to the archive directory';


--
-- Name: law_info; Type: TABLE; Schema: master; Owner: postgres; Tablespace: 
--

CREATE TABLE law_info (
    law_id text NOT NULL,
    chapter_id text NOT NULL,
    law_type public.citext NOT NULL,
    name text,
    created_date_time timestamp without time zone DEFAULT now() NOT NULL
);


ALTER TABLE master.law_info OWNER TO postgres;

--
-- Name: TABLE law_info; Type: COMMENT; Schema: master; Owner: postgres
--

COMMENT ON TABLE law_info IS 'Basic information about the law chapters';


--
-- Name: law_tree; Type: TABLE; Schema: master; Owner: postgres; Tablespace: 
--

CREATE TABLE law_tree (
    law_id text NOT NULL,
    published_date date NOT NULL,
    doc_id text NOT NULL,
    doc_published_date date NOT NULL,
    parent_doc_id text,
    parent_doc_published_date date,
    is_root boolean DEFAULT false NOT NULL,
    sequence_no smallint NOT NULL,
    created_date_time timestamp without time zone DEFAULT now() NOT NULL,
    law_file text
);


ALTER TABLE master.law_tree OWNER TO postgres;

--
-- Name: TABLE law_tree; Type: COMMENT; Schema: master; Owner: postgres
--

COMMENT ON TABLE law_tree IS 'Contains the structure of a law at a given published date';


--
-- Name: COLUMN law_tree.law_id; Type: COMMENT; Schema: master; Owner: postgres
--

COMMENT ON COLUMN law_tree.law_id IS 'Reference to the three letter law id';


--
-- Name: COLUMN law_tree.published_date; Type: COMMENT; Schema: master; Owner: postgres
--

COMMENT ON COLUMN law_tree.published_date IS 'Date this law tree is effective from';


--
-- Name: COLUMN law_tree.doc_id; Type: COMMENT; Schema: master; Owner: postgres
--

COMMENT ON COLUMN law_tree.doc_id IS 'Reference to the law document id';


--
-- Name: COLUMN law_tree.doc_published_date; Type: COMMENT; Schema: master; Owner: postgres
--

COMMENT ON COLUMN law_tree.doc_published_date IS 'Reference to the law document''s published date';


--
-- Name: COLUMN law_tree.parent_doc_id; Type: COMMENT; Schema: master; Owner: postgres
--

COMMENT ON COLUMN law_tree.parent_doc_id IS 'Reference to the parent law document id';


--
-- Name: COLUMN law_tree.parent_doc_published_date; Type: COMMENT; Schema: master; Owner: postgres
--

COMMENT ON COLUMN law_tree.parent_doc_published_date IS 'Reference to the parent law document''s published date';


--
-- Name: COLUMN law_tree.is_root; Type: COMMENT; Schema: master; Owner: postgres
--

COMMENT ON COLUMN law_tree.is_root IS 'Indicates if this is the root node for the given law id / published date';


--
-- Name: COLUMN law_tree.sequence_no; Type: COMMENT; Schema: master; Owner: postgres
--

COMMENT ON COLUMN law_tree.sequence_no IS 'The sequence number is an easy way to keep track of the order of nodes';


--
-- Name: COLUMN law_tree.created_date_time; Type: COMMENT; Schema: master; Owner: postgres
--

COMMENT ON COLUMN law_tree.created_date_time IS 'Date/time this record was created';


--
-- Name: COLUMN law_tree.law_file; Type: COMMENT; Schema: master; Owner: postgres
--

COMMENT ON COLUMN law_tree.law_file IS 'Reference to the source law file';


--
-- Name: sobi_fragment; Type: TABLE; Schema: master; Owner: postgres; Tablespace: 
--

CREATE TABLE sobi_fragment (
    sobi_file_name text NOT NULL,
    fragment_id text NOT NULL,
    published_date_time timestamp without time zone,
    fragment_type public.citext NOT NULL,
    text text,
    sequence_no smallint NOT NULL,
    processed_count smallint DEFAULT 0 NOT NULL,
    processed_date_time timestamp without time zone,
    staged_date_time timestamp without time zone DEFAULT now() NOT NULL,
    pending_processing boolean NOT NULL,
    manual_fix boolean DEFAULT false NOT NULL,
    manual_fix_notes text
);


ALTER TABLE master.sobi_fragment OWNER TO postgres;

--
-- Name: TABLE sobi_fragment; Type: COMMENT; Schema: master; Owner: postgres
--

COMMENT ON TABLE sobi_fragment IS 'Listing of all Sobi fragments which are extracted from Sobi files.';


--
-- Name: COLUMN sobi_fragment.sobi_file_name; Type: COMMENT; Schema: master; Owner: postgres
--

COMMENT ON COLUMN sobi_fragment.sobi_file_name IS 'The name of the originating Sobi file';


--
-- Name: COLUMN sobi_fragment.fragment_id; Type: COMMENT; Schema: master; Owner: postgres
--

COMMENT ON COLUMN sobi_fragment.fragment_id IS 'A unique id for this fragment';


--
-- Name: COLUMN sobi_fragment.published_date_time; Type: COMMENT; Schema: master; Owner: postgres
--

COMMENT ON COLUMN sobi_fragment.published_date_time IS 'The date this fragment was published';


--
-- Name: COLUMN sobi_fragment.fragment_type; Type: COMMENT; Schema: master; Owner: postgres
--

COMMENT ON COLUMN sobi_fragment.fragment_type IS 'The type of data this fragment contains';


--
-- Name: COLUMN sobi_fragment.text; Type: COMMENT; Schema: master; Owner: postgres
--

COMMENT ON COLUMN sobi_fragment.text IS 'The text body of the fragment';


--
-- Name: COLUMN sobi_fragment.sequence_no; Type: COMMENT; Schema: master; Owner: postgres
--

COMMENT ON COLUMN sobi_fragment.sequence_no IS 'Preserves the order in which fragments are found in a Sobi file';


--
-- Name: COLUMN sobi_fragment.processed_count; Type: COMMENT; Schema: master; Owner: postgres
--

COMMENT ON COLUMN sobi_fragment.processed_count IS 'The number of times this fragment has been processed';


--
-- Name: COLUMN sobi_fragment.processed_date_time; Type: COMMENT; Schema: master; Owner: postgres
--

COMMENT ON COLUMN sobi_fragment.processed_date_time IS 'The last date/time this fragment was processed';


--
-- Name: COLUMN sobi_fragment.staged_date_time; Type: COMMENT; Schema: master; Owner: postgres
--

COMMENT ON COLUMN sobi_fragment.staged_date_time IS 'The date/time when this fragment was recorded into the database';


--
-- Name: COLUMN sobi_fragment.pending_processing; Type: COMMENT; Schema: master; Owner: postgres
--

COMMENT ON COLUMN sobi_fragment.pending_processing IS 'Indicates if the fragment is waiting to be processed';


--
-- Name: COLUMN sobi_fragment.manual_fix; Type: COMMENT; Schema: master; Owner: postgres
--

COMMENT ON COLUMN sobi_fragment.manual_fix IS 'Indicates if the contents of the fragment were altered manually';


--
-- Name: COLUMN sobi_fragment.manual_fix_notes; Type: COMMENT; Schema: master; Owner: postgres
--

COMMENT ON COLUMN sobi_fragment.manual_fix_notes IS 'Description of any manual changes made (if applicable)';


--
-- Name: psf; Type: VIEW; Schema: master; Owner: postgres
--

CREATE VIEW psf AS
 SELECT sobi_fragment.sobi_file_name,
    sobi_fragment.fragment_id,
    sobi_fragment.published_date_time,
    sobi_fragment.fragment_type,
    sobi_fragment.text,
    sobi_fragment.sequence_no,
    sobi_fragment.processed_count,
    sobi_fragment.processed_date_time,
    sobi_fragment.staged_date_time,
    sobi_fragment.pending_processing
   FROM sobi_fragment
  WHERE (sobi_fragment.pending_processing = true);


ALTER TABLE master.psf OWNER TO postgres;

--
-- Name: VIEW psf; Type: COMMENT; Schema: master; Owner: postgres
--

COMMENT ON VIEW psf IS 'Pending Sobi Fragments';


--
-- Name: public_hearing; Type: TABLE; Schema: master; Owner: postgres; Tablespace: 
--

CREATE TABLE public_hearing (
    filename text NOT NULL,
    title text,
    address text,
    text text NOT NULL,
    date date NOT NULL,
    start_time time without time zone,
    end_time time without time zone,
    modified_date_time timestamp without time zone DEFAULT now() NOT NULL,
    published_date_time timestamp without time zone DEFAULT now() NOT NULL,
    created_date_time timestamp without time zone DEFAULT now() NOT NULL
);


ALTER TABLE master.public_hearing OWNER TO postgres;

--
-- Name: TABLE public_hearing; Type: COMMENT; Schema: master; Owner: postgres
--

COMMENT ON TABLE public_hearing IS 'Listing of all processed public hearings';


--
-- Name: COLUMN public_hearing.filename; Type: COMMENT; Schema: master; Owner: postgres
--

COMMENT ON COLUMN public_hearing.filename IS 'The name of the file containing this public hearing''s info.';


--
-- Name: COLUMN public_hearing.title; Type: COMMENT; Schema: master; Owner: postgres
--

COMMENT ON COLUMN public_hearing.title IS 'The title of the public hearing.';


--
-- Name: COLUMN public_hearing.address; Type: COMMENT; Schema: master; Owner: postgres
--

COMMENT ON COLUMN public_hearing.address IS 'The address of this public hearing.';


--
-- Name: COLUMN public_hearing.text; Type: COMMENT; Schema: master; Owner: postgres
--

COMMENT ON COLUMN public_hearing.text IS 'The raw text of this public hearing.';


--
-- Name: COLUMN public_hearing.date; Type: COMMENT; Schema: master; Owner: postgres
--

COMMENT ON COLUMN public_hearing.date IS 'The date of the public hearing';


--
-- Name: COLUMN public_hearing.start_time; Type: COMMENT; Schema: master; Owner: postgres
--

COMMENT ON COLUMN public_hearing.start_time IS 'Time the public hearing started.';


--
-- Name: COLUMN public_hearing.end_time; Type: COMMENT; Schema: master; Owner: postgres
--

COMMENT ON COLUMN public_hearing.end_time IS 'Time the public hearing ended.';


--
-- Name: public_hearing_attendance; Type: TABLE; Schema: master; Owner: postgres; Tablespace: 
--

CREATE TABLE public_hearing_attendance (
    session_member_id integer NOT NULL,
    filename text NOT NULL
);


ALTER TABLE master.public_hearing_attendance OWNER TO postgres;

--
-- Name: COLUMN public_hearing_attendance.filename; Type: COMMENT; Schema: master; Owner: postgres
--

COMMENT ON COLUMN public_hearing_attendance.filename IS 'Filename of the public hearing.';


--
-- Name: public_hearing_committee; Type: TABLE; Schema: master; Owner: postgres; Tablespace: 
--

CREATE TABLE public_hearing_committee (
    committee_name public.citext NOT NULL,
    committee_chamber public.chamber NOT NULL,
    filename text NOT NULL
);


ALTER TABLE master.public_hearing_committee OWNER TO postgres;

--
-- Name: COLUMN public_hearing_committee.committee_name; Type: COMMENT; Schema: master; Owner: postgres
--

COMMENT ON COLUMN public_hearing_committee.committee_name IS 'The committee, Task Force, or other group holding a public hearing.';


--
-- Name: COLUMN public_hearing_committee.committee_chamber; Type: COMMENT; Schema: master; Owner: postgres
--

COMMENT ON COLUMN public_hearing_committee.committee_chamber IS 'The chamber of the committee';


--
-- Name: COLUMN public_hearing_committee.filename; Type: COMMENT; Schema: master; Owner: postgres
--

COMMENT ON COLUMN public_hearing_committee.filename IS 'The public hearing filename.';


--
-- Name: public_hearing_file; Type: TABLE; Schema: master; Owner: postgres; Tablespace: 
--

CREATE TABLE public_hearing_file (
    filename text NOT NULL,
    staged_date_time timestamp without time zone DEFAULT now() NOT NULL,
    processed_date_time timestamp without time zone,
    processed_count smallint DEFAULT 0 NOT NULL,
    pending_processing boolean DEFAULT true NOT NULL,
    archived boolean DEFAULT false NOT NULL
);


ALTER TABLE master.public_hearing_file OWNER TO postgres;

--
-- Name: TABLE public_hearing_file; Type: COMMENT; Schema: master; Owner: postgres
--

COMMENT ON TABLE public_hearing_file IS 'Listing of all public hearing files';


--
-- Name: COLUMN public_hearing_file.filename; Type: COMMENT; Schema: master; Owner: postgres
--

COMMENT ON COLUMN public_hearing_file.filename IS 'The name of the public hearing file.';


--
-- Name: COLUMN public_hearing_file.staged_date_time; Type: COMMENT; Schema: master; Owner: postgres
--

COMMENT ON COLUMN public_hearing_file.staged_date_time IS 'The date time this public hearing was recorded into the database.';


--
-- Name: COLUMN public_hearing_file.processed_date_time; Type: COMMENT; Schema: master; Owner: postgres
--

COMMENT ON COLUMN public_hearing_file.processed_date_time IS 'The date time this public hearing file was processed.';


--
-- Name: COLUMN public_hearing_file.processed_count; Type: COMMENT; Schema: master; Owner: postgres
--

COMMENT ON COLUMN public_hearing_file.processed_count IS 'The number of times this public hearing file has been processed.';


--
-- Name: COLUMN public_hearing_file.pending_processing; Type: COMMENT; Schema: master; Owner: postgres
--

COMMENT ON COLUMN public_hearing_file.pending_processing IS 'Indicates if this public hearing file is waiting to be processed';


--
-- Name: COLUMN public_hearing_file.archived; Type: COMMENT; Schema: master; Owner: postgres
--

COMMENT ON COLUMN public_hearing_file.archived IS 'Indicates if this public hearing file has been moved to the archive directory.';

--
-- Name: public_hearing_attendance_pkey; Type: CONSTRAINT; Schema: master; Owner: postgres; Tablespace: 
--

ALTER TABLE ONLY public_hearing_attendance
    ADD CONSTRAINT public_hearing_attendance_pkey PRIMARY KEY (session_member_id, filename);

--
-- Name: public_hearing_committee_pkey; Type: CONSTRAINT; Schema: master; Owner: postgres; Tablespace: 
--

ALTER TABLE ONLY public_hearing_committee
    ADD CONSTRAINT public_hearing_committee_pkey PRIMARY KEY (committee_name, filename, committee_chamber);


--
-- Name: public_hearing_file_pkey; Type: CONSTRAINT; Schema: master; Owner: postgres; Tablespace: 
--

ALTER TABLE ONLY public_hearing_file
    ADD CONSTRAINT public_hearing_file_pkey PRIMARY KEY (filename);


--
-- Name: public_hearing_pkey; Type: CONSTRAINT; Schema: master; Owner: postgres; Tablespace: 
--

ALTER TABLE ONLY public_hearing
    ADD CONSTRAINT public_hearing_pkey PRIMARY KEY (filename);


--
-- Name: public_hearing_attendance_filename_fkey; Type: FK CONSTRAINT; Schema: master; Owner: postgres
--

ALTER TABLE ONLY public_hearing_attendance
    ADD CONSTRAINT public_hearing_attendance_filename_fkey FOREIGN KEY (filename) REFERENCES public_hearing(filename);

--
-- Name: public_hearing_committee_filename_fkey; Type: FK CONSTRAINT; Schema: master; Owner: postgres
--

ALTER TABLE ONLY public_hearing_committee
    ADD CONSTRAINT public_hearing_committee_filename_fkey FOREIGN KEY (filename) REFERENCES public_hearing(filename);


--
-- Name: public_hearing_filename_fkey; Type: FK CONSTRAINT; Schema: master; Owner: postgres
--

ALTER TABLE ONLY public_hearing
    ADD CONSTRAINT public_hearing_filename_fkey FOREIGN KEY (filename) REFERENCES public_hearing_file(filename);


--
-- Name: sobi_change_log; Type: TABLE; Schema: master; Owner: postgres; Tablespace: 
--

CREATE TABLE sobi_change_log (
    id integer NOT NULL,
    table_name text NOT NULL,
    action text NOT NULL,
    key public.hstore NOT NULL,
    data public.hstore NOT NULL,
    action_date_time timestamp without time zone DEFAULT now() NOT NULL,
    sobi_fragment_id text
);


ALTER TABLE master.sobi_change_log OWNER TO postgres;

--
-- Name: TABLE sobi_change_log; Type: COMMENT; Schema: master; Owner: postgres
--

COMMENT ON TABLE sobi_change_log IS 'Change log for all entities that utilize Sobi files as the primary data source';


--
-- Name: sobi_change_log_id_seq; Type: SEQUENCE; Schema: master; Owner: postgres
--

CREATE SEQUENCE sobi_change_log_id_seq
    START WITH 1
    INCREMENT BY 1
    NO MINVALUE
    NO MAXVALUE
    CACHE 1;


ALTER TABLE master.sobi_change_log_id_seq OWNER TO postgres;

--
-- Name: sobi_change_log_id_seq; Type: SEQUENCE OWNED BY; Schema: master; Owner: postgres
--

ALTER SEQUENCE sobi_change_log_id_seq OWNED BY sobi_change_log.id;


--
-- Name: sobi_file; Type: TABLE; Schema: master; Owner: postgres; Tablespace: 
--

CREATE TABLE sobi_file (
    file_name text NOT NULL,
    published_date_time timestamp without time zone NOT NULL,
    staged_date_time timestamp without time zone DEFAULT now() NOT NULL,
    encoding text,
    archived boolean DEFAULT false NOT NULL
);


ALTER TABLE master.sobi_file OWNER TO postgres;

--
-- Name: TABLE sobi_file; Type: COMMENT; Schema: master; Owner: postgres
--

COMMENT ON TABLE sobi_file IS 'Listing of all Sobi files';


--
-- Name: COLUMN sobi_file.file_name; Type: COMMENT; Schema: master; Owner: postgres
--

COMMENT ON COLUMN sobi_file.file_name IS 'The name of the sobi file';


--
-- Name: COLUMN sobi_file.published_date_time; Type: COMMENT; Schema: master; Owner: postgres
--

COMMENT ON COLUMN sobi_file.published_date_time IS 'The published date which is typically derived from the file name';


--
-- Name: COLUMN sobi_file.staged_date_time; Type: COMMENT; Schema: master; Owner: postgres
--

COMMENT ON COLUMN sobi_file.staged_date_time IS 'The date/time when this file was recorded into the database';


--
-- Name: COLUMN sobi_file.encoding; Type: COMMENT; Schema: master; Owner: postgres
--

COMMENT ON COLUMN sobi_file.encoding IS 'The character encoding used in the file';


--
-- Name: COLUMN sobi_file.archived; Type: COMMENT; Schema: master; Owner: postgres
--

COMMENT ON COLUMN sobi_file.archived IS 'Indicates if the file has been moved into the archive location';


--
-- Name: sobi_fragment_process; Type: TABLE; Schema: master; Owner: postgres; Tablespace: 
--

CREATE TABLE sobi_fragment_process (
    id integer NOT NULL,
    fragment_id text NOT NULL
);


ALTER TABLE master.sobi_fragment_process OWNER TO postgres;

--
-- Name: sobi_fragment_process_id_seq; Type: SEQUENCE; Schema: master; Owner: postgres
--

CREATE SEQUENCE sobi_fragment_process_id_seq
    START WITH 1
    INCREMENT BY 1
    NO MINVALUE
    NO MAXVALUE
    CACHE 1;


ALTER TABLE master.sobi_fragment_process_id_seq OWNER TO postgres;

--
-- Name: sobi_fragment_process_id_seq; Type: SEQUENCE OWNED BY; Schema: master; Owner: postgres
--

ALTER SEQUENCE sobi_fragment_process_id_seq OWNED BY sobi_fragment_process.id;


--
-- Name: spotcheck_mismatch; Type: TABLE; Schema: master; Owner: postgres; Tablespace: 
--

CREATE TABLE spotcheck_mismatch (
    id integer NOT NULL,
    observation_id integer NOT NULL,
    type text NOT NULL,
    status text NOT NULL,
    reference_data text NOT NULL,
    observed_data text NOT NULL,
    notes text
);


ALTER TABLE master.spotcheck_mismatch OWNER TO postgres;

--
-- Name: TABLE spotcheck_mismatch; Type: COMMENT; Schema: master; Owner: postgres
--

COMMENT ON TABLE spotcheck_mismatch IS 'Listing of all spot check mismatches ';


--
-- Name: spotcheck_mismatch_id_seq; Type: SEQUENCE; Schema: master; Owner: postgres
--

CREATE SEQUENCE spotcheck_mismatch_id_seq
    START WITH 1
    INCREMENT BY 1
    NO MINVALUE
    NO MAXVALUE
    CACHE 1;


ALTER TABLE master.spotcheck_mismatch_id_seq OWNER TO postgres;

--
-- Name: spotcheck_mismatch_id_seq; Type: SEQUENCE OWNED BY; Schema: master; Owner: postgres
--

ALTER SEQUENCE spotcheck_mismatch_id_seq OWNED BY spotcheck_mismatch.id;


--
-- Name: spotcheck_observation; Type: TABLE; Schema: master; Owner: postgres; Tablespace: 
--

CREATE TABLE spotcheck_observation (
    id integer NOT NULL,
    report_id integer NOT NULL,
    reference_type text NOT NULL,
    reference_active_date timestamp without time zone NOT NULL,
    key public.hstore NOT NULL,
    observed_date_time timestamp without time zone NOT NULL,
    created_date_time timestamp without time zone DEFAULT now() NOT NULL
);


ALTER TABLE master.spotcheck_observation OWNER TO postgres;

--
-- Name: TABLE spotcheck_observation; Type: COMMENT; Schema: master; Owner: postgres
--

COMMENT ON TABLE spotcheck_observation IS 'Spot check observations associate a report to a specific piece of content which may have mismatches';


--
-- Name: spotcheck_observation_id_seq; Type: SEQUENCE; Schema: master; Owner: postgres
--

CREATE SEQUENCE spotcheck_observation_id_seq
    START WITH 1
    INCREMENT BY 1
    NO MINVALUE
    NO MAXVALUE
    CACHE 1;


ALTER TABLE master.spotcheck_observation_id_seq OWNER TO postgres;

--
-- Name: spotcheck_observation_id_seq; Type: SEQUENCE OWNED BY; Schema: master; Owner: postgres
--

ALTER SEQUENCE spotcheck_observation_id_seq OWNED BY spotcheck_observation.id;


--
-- Name: spotcheck_report; Type: TABLE; Schema: master; Owner: postgres; Tablespace: 
--

CREATE TABLE spotcheck_report (
    id integer NOT NULL,
    report_date_time timestamp without time zone NOT NULL,
    reference_type text NOT NULL,
    created_date_time timestamp without time zone DEFAULT now() NOT NULL,
    reference_date_time timestamp without time zone
);


ALTER TABLE master.spotcheck_report OWNER TO postgres;

--
-- Name: TABLE spotcheck_report; Type: COMMENT; Schema: master; Owner: postgres
--

COMMENT ON TABLE spotcheck_report IS 'Listing of all spot check reports that have been run';


--
-- Name: spotcheck_report_id_seq; Type: SEQUENCE; Schema: master; Owner: postgres
--

CREATE SEQUENCE spotcheck_report_id_seq
    START WITH 1
    INCREMENT BY 1
    NO MINVALUE
    NO MAXVALUE
    CACHE 1;


ALTER TABLE master.spotcheck_report_id_seq OWNER TO postgres;

--
-- Name: spotcheck_report_id_seq; Type: SEQUENCE OWNED BY; Schema: master; Owner: postgres
--

ALTER SEQUENCE spotcheck_report_id_seq OWNED BY spotcheck_report.id;


--
-- Name: transcript; Type: TABLE; Schema: master; Owner: postgres; Tablespace: 
--

CREATE TABLE transcript (
    session_type text NOT NULL,
    date_time timestamp without time zone NOT NULL,
    location text NOT NULL,
    text text NOT NULL,
    modified_date_time timestamp without time zone DEFAULT now() NOT NULL,
    published_date_time timestamp without time zone DEFAULT now() NOT NULL,
    created_date_time timestamp without time zone DEFAULT now() NOT NULL,
    transcript_file text NOT NULL
);


ALTER TABLE master.transcript OWNER TO postgres;

--
-- Name: TABLE transcript; Type: COMMENT; Schema: master; Owner: postgres
--

COMMENT ON TABLE transcript IS 'Content and meta data of transcripts';


--
-- Name: COLUMN transcript.session_type; Type: COMMENT; Schema: master; Owner: postgres
--

COMMENT ON COLUMN transcript.session_type IS 'The active session type when this transcript was recorded.';


--
-- Name: COLUMN transcript.date_time; Type: COMMENT; Schema: master; Owner: postgres
--

COMMENT ON COLUMN transcript.date_time IS 'The date and time the session represented by this transcript was held.';


--
-- Name: COLUMN transcript.location; Type: COMMENT; Schema: master; Owner: postgres
--

COMMENT ON COLUMN transcript.location IS 'Location of the session represented by this transcript.';


--
-- Name: COLUMN transcript.text; Type: COMMENT; Schema: master; Owner: postgres
--

COMMENT ON COLUMN transcript.text IS 'The text of the transcript.';


--
-- Name: COLUMN transcript.created_date_time; Type: COMMENT; Schema: master; Owner: postgres
--

COMMENT ON COLUMN transcript.created_date_time IS 'The date time this transcript was inserted.';


--
-- Name: COLUMN transcript.transcript_file; Type: COMMENT; Schema: master; Owner: postgres
--

COMMENT ON COLUMN transcript.transcript_file IS 'This transcripts original file.';


--
-- Name: transcript_file; Type: TABLE; Schema: master; Owner: postgres; Tablespace: 
--

CREATE TABLE transcript_file (
    file_name text NOT NULL,
    processed_date_time timestamp without time zone,
    processed_count smallint DEFAULT 0 NOT NULL,
    staged_date_time timestamp without time zone DEFAULT now() NOT NULL,
    pending_processing boolean DEFAULT true NOT NULL,
    archived boolean DEFAULT false NOT NULL
);


ALTER TABLE master.transcript_file OWNER TO postgres;

--
-- Name: TABLE transcript_file; Type: COMMENT; Schema: master; Owner: postgres
--

COMMENT ON TABLE transcript_file IS 'Listing of all transcript files';


--
-- Name: COLUMN transcript_file.file_name; Type: COMMENT; Schema: master; Owner: postgres
--

COMMENT ON COLUMN transcript_file.file_name IS 'The name of the transcript file.';


--
-- Name: COLUMN transcript_file.processed_date_time; Type: COMMENT; Schema: master; Owner: postgres
--

COMMENT ON COLUMN transcript_file.processed_date_time IS 'The last date/time this transcript file was processed.';


--
-- Name: COLUMN transcript_file.processed_count; Type: COMMENT; Schema: master; Owner: postgres
--

COMMENT ON COLUMN transcript_file.processed_count IS 'The number of time this transcript file has been processed.';


--
-- Name: COLUMN transcript_file.staged_date_time; Type: COMMENT; Schema: master; Owner: postgres
--

COMMENT ON COLUMN transcript_file.staged_date_time IS 'The date/time this transcript file was recorded into the database';


--
-- Name: COLUMN transcript_file.pending_processing; Type: COMMENT; Schema: master; Owner: postgres
--

COMMENT ON COLUMN transcript_file.pending_processing IS 'Indicates if this transcript file is waiting to be processed.';


--
-- Name: COLUMN transcript_file.archived; Type: COMMENT; Schema: master; Owner: postgres
--

COMMENT ON COLUMN transcript_file.archived IS 'Indicates if this transcript file has been moved to the archive directory.';


SET search_path = public, pg_catalog;

--
<<<<<<< HEAD
-- Name: adminuser; Type: TABLE; Schema: public; Owner: postgres; Tablespace: 
--

CREATE TABLE adminuser (
    username text NOT NULL,
    password text NOT NULL,
    permissions_level integer DEFAULT 0,
    active boolean DEFAULT false,
    created_date_time timestamp with time zone DEFAULT now(),
    modified_date_time timestamp with time zone DEFAULT now()
);


ALTER TABLE public.adminuser OWNER TO postgres;

--
-- Name: TABLE adminuser; Type: COMMENT; Schema: public; Owner: postgres
--

COMMENT ON TABLE adminuser IS 'Registered admin users';


--
-- Name: COLUMN adminuser.username; Type: COMMENT; Schema: public; Owner: postgres
--

COMMENT ON COLUMN adminuser.username IS 'Username';


--
-- Name: COLUMN adminuser.password; Type: COMMENT; Schema: public; Owner: postgres
--

COMMENT ON COLUMN adminuser.password IS 'Encrypted form of the admin''s password';


--
-- Name: COLUMN adminuser.permissions_level; Type: COMMENT; Schema: public; Owner: postgres
--

COMMENT ON COLUMN adminuser.permissions_level IS 'Permissions level';


--
-- Name: COLUMN adminuser.active; Type: COMMENT; Schema: public; Owner: postgres
--

COMMENT ON COLUMN adminuser.active IS 'Whether or not this admin has activated their account.';


--
-- Name: COLUMN adminuser.created_date_time; Type: COMMENT; Schema: public; Owner: postgres
--

COMMENT ON COLUMN adminuser.created_date_time IS 'The date that this admin account was created.';


--
-- Name: COLUMN adminuser.modified_date_time; Type: COMMENT; Schema: public; Owner: postgres
--

COMMENT ON COLUMN adminuser.modified_date_time IS 'When this account was last modified.';


--
-- Name: apiuser; Type: TABLE; Schema: public; Owner: postgres; Tablespace: 
--

CREATE TABLE apiuser (
    apikey character varying(32) NOT NULL,
    authenticated boolean DEFAULT false,
    num_requests numeric,
    email_addr text NOT NULL
);


ALTER TABLE public.apiuser OWNER TO postgres;

--
-- Name: TABLE apiuser; Type: COMMENT; Schema: public; Owner: postgres
--

COMMENT ON TABLE apiuser IS 'Registered API users';


--
-- Name: COLUMN apiuser.apikey; Type: COMMENT; Schema: public; Owner: postgres
--

COMMENT ON COLUMN apiuser.apikey IS 'The user''s API Key, 32 Characters in length';


--
-- Name: COLUMN apiuser.authenticated; Type: COMMENT; Schema: public; Owner: postgres
--

COMMENT ON COLUMN apiuser.authenticated IS 'Whether or not the user has authenticated their email';


--
-- Name: COLUMN apiuser.num_requests; Type: COMMENT; Schema: public; Owner: postgres
--

COMMENT ON COLUMN apiuser.num_requests IS 'The total number of requests made by this user';


--
-- Name: COLUMN apiuser.email_addr; Type: COMMENT; Schema: public; Owner: postgres
--

COMMENT ON COLUMN apiuser.email_addr IS 'The email address that the user registered with';


--
=======
>>>>>>> 7fa9bbac
-- Name: member; Type: TABLE; Schema: public; Owner: postgres; Tablespace: 
--

CREATE TABLE member (
    id integer NOT NULL,
    person_id integer NOT NULL,
    chamber chamber NOT NULL,
    incumbent boolean DEFAULT false,
    full_name character varying
);


ALTER TABLE public.member OWNER TO postgres;

--
-- Name: TABLE member; Type: COMMENT; Schema: public; Owner: postgres
--

COMMENT ON TABLE member IS 'Listing of all NYS senate/assembly members';


--
-- Name: COLUMN member.id; Type: COMMENT; Schema: public; Owner: postgres
--

COMMENT ON COLUMN member.id IS 'Unique member id';


--
-- Name: COLUMN member.person_id; Type: COMMENT; Schema: public; Owner: postgres
--

COMMENT ON COLUMN member.person_id IS 'Reference to the person id';


--
-- Name: COLUMN member.chamber; Type: COMMENT; Schema: public; Owner: postgres
--

COMMENT ON COLUMN member.chamber IS 'Indicates if member is in senate or assembly';


--
-- Name: COLUMN member.incumbent; Type: COMMENT; Schema: public; Owner: postgres
--

COMMENT ON COLUMN member.incumbent IS 'If true, member is currently in office';


--
-- Name: COLUMN member.full_name; Type: COMMENT; Schema: public; Owner: postgres
--

COMMENT ON COLUMN member.full_name IS 'Full name of member listed for convenience';


--
-- Name: member_id_seq; Type: SEQUENCE; Schema: public; Owner: postgres
--

CREATE SEQUENCE member_id_seq
    START WITH 1
    INCREMENT BY 1
    NO MINVALUE
    NO MAXVALUE
    CACHE 1;


ALTER TABLE public.member_id_seq OWNER TO postgres;

--
-- Name: member_id_seq; Type: SEQUENCE OWNED BY; Schema: public; Owner: postgres
--

ALTER SEQUENCE member_id_seq OWNED BY member.id;


--
-- Name: member_person_id_seq; Type: SEQUENCE; Schema: public; Owner: postgres
--

CREATE SEQUENCE member_person_id_seq
    START WITH 1
    INCREMENT BY 1
    NO MINVALUE
    NO MAXVALUE
    CACHE 1;


ALTER TABLE public.member_person_id_seq OWNER TO postgres;

--
-- Name: member_person_id_seq; Type: SEQUENCE OWNED BY; Schema: public; Owner: postgres
--

ALTER SEQUENCE member_person_id_seq OWNED BY member.person_id;


--
-- Name: person; Type: TABLE; Schema: public; Owner: postgres; Tablespace: 
--

CREATE TABLE person (
    id integer NOT NULL,
    full_name character varying,
    first_name character varying,
    middle_name character varying,
    last_name character varying,
    email character varying,
    prefix character varying,
    suffix character varying,
    verified boolean DEFAULT true
);


ALTER TABLE public.person OWNER TO postgres;

--
-- Name: TABLE person; Type: COMMENT; Schema: public; Owner: postgres
--

COMMENT ON TABLE person IS 'Basic personal data for all NYS senate/assembly members';


--
-- Name: COLUMN person.id; Type: COMMENT; Schema: public; Owner: postgres
--

COMMENT ON COLUMN person.id IS 'Unique person id';


--
-- Name: COLUMN person.full_name; Type: COMMENT; Schema: public; Owner: postgres
--

COMMENT ON COLUMN person.full_name IS 'Full name of person';


--
-- Name: COLUMN person.first_name; Type: COMMENT; Schema: public; Owner: postgres
--

COMMENT ON COLUMN person.first_name IS 'First name of person';


--
-- Name: COLUMN person.middle_name; Type: COMMENT; Schema: public; Owner: postgres
--

COMMENT ON COLUMN person.middle_name IS 'Middle name (or initial) of person';


--
-- Name: COLUMN person.last_name; Type: COMMENT; Schema: public; Owner: postgres
--

COMMENT ON COLUMN person.last_name IS 'Last name of person';


--
-- Name: COLUMN person.email; Type: COMMENT; Schema: public; Owner: postgres
--

COMMENT ON COLUMN person.email IS 'The email of the person';


--
-- Name: COLUMN person.prefix; Type: COMMENT; Schema: public; Owner: postgres
--

COMMENT ON COLUMN person.prefix IS 'Prefix (Mr, Mrs, Senator, etc)';


--
-- Name: COLUMN person.suffix; Type: COMMENT; Schema: public; Owner: postgres
--

COMMENT ON COLUMN person.suffix IS 'Suffix (Jr, Sr, etc)';


--
-- Name: person_id_seq; Type: SEQUENCE; Schema: public; Owner: postgres
--

CREATE SEQUENCE person_id_seq
    START WITH 1
    INCREMENT BY 1
    NO MINVALUE
    NO MAXVALUE
    CACHE 1;


ALTER TABLE public.person_id_seq OWNER TO postgres;

--
-- Name: person_id_seq; Type: SEQUENCE OWNED BY; Schema: public; Owner: postgres
--

ALTER SEQUENCE person_id_seq OWNED BY person.id;


--
-- Name: session_member; Type: TABLE; Schema: public; Owner: postgres; Tablespace: 
--

CREATE TABLE session_member (
    id integer NOT NULL,
    member_id integer NOT NULL,
    lbdc_short_name character varying NOT NULL,
    session_year smallint NOT NULL,
    district_code smallint,
    alternate boolean DEFAULT false
);


ALTER TABLE public.session_member OWNER TO postgres;

--
-- Name: TABLE session_member; Type: COMMENT; Schema: public; Owner: postgres
--

COMMENT ON TABLE session_member IS 'Links LBDC short names to members for each session';


--
-- Name: session_member_id_seq; Type: SEQUENCE; Schema: public; Owner: postgres
--

CREATE SEQUENCE session_member_id_seq
    START WITH 1
    INCREMENT BY 1
    NO MINVALUE
    NO MAXVALUE
    CACHE 1;


ALTER TABLE public.session_member_id_seq OWNER TO postgres;

--
-- Name: session_member_id_seq; Type: SEQUENCE OWNED BY; Schema: public; Owner: postgres
--

ALTER SEQUENCE session_member_id_seq OWNED BY session_member.id;


SET search_path = master, pg_catalog;

--
-- Name: id; Type: DEFAULT; Schema: master; Owner: kyle
--

ALTER TABLE ONLY active_list_reference ALTER COLUMN id SET DEFAULT nextval('active_list_reference_id_seq'::regclass);


--
-- Name: id; Type: DEFAULT; Schema: master; Owner: postgres
--

ALTER TABLE ONLY agenda_info_committee ALTER COLUMN id SET DEFAULT nextval('agenda_info_committee_id_seq'::regclass);


--
-- Name: id; Type: DEFAULT; Schema: master; Owner: postgres
--

ALTER TABLE ONLY agenda_info_committee_item ALTER COLUMN id SET DEFAULT nextval('agenda_info_committee_item_id_seq'::regclass);


--
-- Name: id; Type: DEFAULT; Schema: master; Owner: postgres
--

ALTER TABLE ONLY agenda_vote_committee_attend ALTER COLUMN id SET DEFAULT nextval('agenda_vote_committee_attend_id_seq'::regclass);


--
-- Name: id; Type: DEFAULT; Schema: master; Owner: postgres
--

ALTER TABLE ONLY agenda_vote_committee_vote ALTER COLUMN id SET DEFAULT nextval('agenda_vote_committee_vote_id_seq'::regclass);


--
-- Name: id; Type: DEFAULT; Schema: master; Owner: postgres
--

ALTER TABLE ONLY bill_amendment_vote_info ALTER COLUMN id SET DEFAULT nextval('bill_amendment_vote_id_seq'::regclass);


--
-- Name: id; Type: DEFAULT; Schema: master; Owner: postgres
--

ALTER TABLE ONLY calendar_active_list ALTER COLUMN id SET DEFAULT nextval('calendar_active_list_id_seq'::regclass);


--
-- Name: id; Type: DEFAULT; Schema: master; Owner: postgres
--

ALTER TABLE ONLY calendar_supplemental ALTER COLUMN id SET DEFAULT nextval('calendar_supplemental_id_seq'::regclass);


--
-- Name: id; Type: DEFAULT; Schema: master; Owner: postgres
--

ALTER TABLE ONLY calendar_supplemental_entry ALTER COLUMN id SET DEFAULT nextval('calendar_supplemental_entry_id_seq'::regclass);


--
-- Name: id; Type: DEFAULT; Schema: master; Owner: postgres
--

ALTER TABLE ONLY committee ALTER COLUMN id SET DEFAULT nextval('committee_id_seq'::regclass);


--
-- Name: id; Type: DEFAULT; Schema: master; Owner: postgres
--

ALTER TABLE ONLY committee_member ALTER COLUMN id SET DEFAULT nextval('committee_member_id_seq'::regclass);


--
-- Name: id; Type: DEFAULT; Schema: master; Owner: postgres
--

ALTER TABLE ONLY committee_version ALTER COLUMN id SET DEFAULT nextval('committee_version_id_seq'::regclass);


--
-- Name: id; Type: DEFAULT; Schema: master; Owner: postgres
--

ALTER TABLE ONLY sobi_change_log ALTER COLUMN id SET DEFAULT nextval('sobi_change_log_id_seq'::regclass);


--
-- Name: id; Type: DEFAULT; Schema: master; Owner: postgres
--

ALTER TABLE ONLY sobi_fragment_process ALTER COLUMN id SET DEFAULT nextval('sobi_fragment_process_id_seq'::regclass);


--
-- Name: id; Type: DEFAULT; Schema: master; Owner: postgres
--

ALTER TABLE ONLY spotcheck_mismatch ALTER COLUMN id SET DEFAULT nextval('spotcheck_mismatch_id_seq'::regclass);


--
-- Name: id; Type: DEFAULT; Schema: master; Owner: postgres
--

ALTER TABLE ONLY spotcheck_observation ALTER COLUMN id SET DEFAULT nextval('spotcheck_observation_id_seq'::regclass);


--
-- Name: id; Type: DEFAULT; Schema: master; Owner: postgres
--

ALTER TABLE ONLY spotcheck_report ALTER COLUMN id SET DEFAULT nextval('spotcheck_report_id_seq'::regclass);


SET search_path = public, pg_catalog;

--
-- Name: id; Type: DEFAULT; Schema: public; Owner: postgres
--

ALTER TABLE ONLY member ALTER COLUMN id SET DEFAULT nextval('member_id_seq'::regclass);


--
-- Name: person_id; Type: DEFAULT; Schema: public; Owner: postgres
--

ALTER TABLE ONLY member ALTER COLUMN person_id SET DEFAULT nextval('member_person_id_seq'::regclass);


--
-- Name: id; Type: DEFAULT; Schema: public; Owner: postgres
--

ALTER TABLE ONLY person ALTER COLUMN id SET DEFAULT nextval('person_id_seq'::regclass);


--
-- Name: id; Type: DEFAULT; Schema: public; Owner: postgres
--

ALTER TABLE ONLY session_member ALTER COLUMN id SET DEFAULT nextval('session_member_id_seq'::regclass);


SET search_path = master, pg_catalog;

--
-- Name: active_list_reference_entry_pkey; Type: CONSTRAINT; Schema: master; Owner: kyle; Tablespace: 
--

ALTER TABLE ONLY active_list_reference_entry
    ADD CONSTRAINT active_list_reference_entry_pkey PRIMARY KEY (active_list_reference_id, bill_calendar_no);


--
-- Name: active_list_reference_pkey; Type: CONSTRAINT; Schema: master; Owner: kyle; Tablespace: 
--

ALTER TABLE ONLY active_list_reference
    ADD CONSTRAINT active_list_reference_pkey PRIMARY KEY (id);


--
-- Name: active_list_reference_sequence_no_calendar_no_calendar_year_key; Type: CONSTRAINT; Schema: master; Owner: kyle; Tablespace: 
--

ALTER TABLE ONLY active_list_reference
    ADD CONSTRAINT active_list_reference_sequence_no_calendar_no_calendar_year_key UNIQUE (sequence_no, calendar_no, calendar_year, reference_date);


--
-- Name: agenda_info_addendum_pkey; Type: CONSTRAINT; Schema: master; Owner: postgres; Tablespace: 
--

ALTER TABLE ONLY agenda_info_addendum
    ADD CONSTRAINT agenda_info_addendum_pkey PRIMARY KEY (agenda_no, year, addendum_id);


--
-- Name: agenda_info_committee_agenda_no_year_addendum_id_committee__key; Type: CONSTRAINT; Schema: master; Owner: postgres; Tablespace: 
--

ALTER TABLE ONLY agenda_info_committee
    ADD CONSTRAINT agenda_info_committee_agenda_no_year_addendum_id_committee__key UNIQUE (agenda_no, year, addendum_id, committee_name, committee_chamber);


--
-- Name: agenda_info_committee_item_pkey; Type: CONSTRAINT; Schema: master; Owner: postgres; Tablespace: 
--

ALTER TABLE ONLY agenda_info_committee_item
    ADD CONSTRAINT agenda_info_committee_item_pkey PRIMARY KEY (id);


--
-- Name: agenda_info_committee_pkey; Type: CONSTRAINT; Schema: master; Owner: postgres; Tablespace: 
--

ALTER TABLE ONLY agenda_info_committee
    ADD CONSTRAINT agenda_info_committee_pkey PRIMARY KEY (id);


--
-- Name: agenda_pkey; Type: CONSTRAINT; Schema: master; Owner: postgres; Tablespace: 
--

ALTER TABLE ONLY agenda
    ADD CONSTRAINT agenda_pkey PRIMARY KEY (agenda_no, year);


--
-- Name: agenda_vote_addendum_pkey; Type: CONSTRAINT; Schema: master; Owner: postgres; Tablespace: 
--

ALTER TABLE ONLY agenda_vote_addendum
    ADD CONSTRAINT agenda_vote_addendum_pkey PRIMARY KEY (agenda_no, year, addendum_id);


--
-- Name: agenda_vote_committee_agenda_no_year_addendum_id_committee__key; Type: CONSTRAINT; Schema: master; Owner: postgres; Tablespace: 
--

ALTER TABLE ONLY agenda_vote_committee
    ADD CONSTRAINT agenda_vote_committee_agenda_no_year_addendum_id_committee__key UNIQUE (agenda_no, year, addendum_id, committee_name, committee_chamber);


--
-- Name: agenda_vote_committee_attend_pkey; Type: CONSTRAINT; Schema: master; Owner: postgres; Tablespace: 
--

ALTER TABLE ONLY agenda_vote_committee_attend
    ADD CONSTRAINT agenda_vote_committee_attend_pkey PRIMARY KEY (id);


--
-- Name: agenda_vote_committee_pkey; Type: CONSTRAINT; Schema: master; Owner: postgres; Tablespace: 
--

ALTER TABLE ONLY agenda_vote_committee
    ADD CONSTRAINT agenda_vote_committee_pkey PRIMARY KEY (id);


--
-- Name: agenda_vote_committee_vote_pkey; Type: CONSTRAINT; Schema: master; Owner: postgres; Tablespace: 
--

ALTER TABLE ONLY agenda_vote_committee_vote
    ADD CONSTRAINT agenda_vote_committee_vote_pkey PRIMARY KEY (id);


--
-- Name: bill_amendment_action_pkey; Type: CONSTRAINT; Schema: master; Owner: postgres; Tablespace: 
--

ALTER TABLE ONLY bill_amendment_action
    ADD CONSTRAINT bill_amendment_action_pkey PRIMARY KEY (bill_print_no, bill_session_year, sequence_no);


--
-- Name: bill_amendment_cosponsor_pkey; Type: CONSTRAINT; Schema: master; Owner: postgres; Tablespace: 
--

ALTER TABLE ONLY bill_amendment_cosponsor
    ADD CONSTRAINT bill_amendment_cosponsor_pkey PRIMARY KEY (bill_print_no, bill_session_year, bill_amend_version, session_member_id);


--
-- Name: bill_amendment_multi_sponsor_pkey; Type: CONSTRAINT; Schema: master; Owner: postgres; Tablespace: 
--

ALTER TABLE ONLY bill_amendment_multi_sponsor
    ADD CONSTRAINT bill_amendment_multi_sponsor_pkey PRIMARY KEY (bill_print_no, bill_session_year, bill_amend_version, session_member_id);


--
-- Name: bill_amendment_pkey; Type: CONSTRAINT; Schema: master; Owner: postgres; Tablespace: 
--

ALTER TABLE ONLY bill_amendment
    ADD CONSTRAINT bill_amendment_pkey PRIMARY KEY (bill_print_no, bill_session_year, version);


--
-- Name: bill_amendment_publish_status_pkey; Type: CONSTRAINT; Schema: master; Owner: postgres; Tablespace: 
--

ALTER TABLE ONLY bill_amendment_publish_status
    ADD CONSTRAINT bill_amendment_publish_status_pkey PRIMARY KEY (bill_print_no, bill_session_year, bill_amend_version);


--
-- Name: bill_amendment_same_as_pkey; Type: CONSTRAINT; Schema: master; Owner: postgres; Tablespace: 
--

ALTER TABLE ONLY bill_amendment_same_as
    ADD CONSTRAINT bill_amendment_same_as_pkey PRIMARY KEY (bill_print_no, bill_session_year, bill_amend_version, same_as_bill_print_no, same_as_session_year, same_as_amend_version);


--
-- Name: bill_amendment_vote_info_bill_print_no_bill_session_year_bi_key; Type: CONSTRAINT; Schema: master; Owner: postgres; Tablespace: 
--

ALTER TABLE ONLY bill_amendment_vote_info
    ADD CONSTRAINT bill_amendment_vote_info_bill_print_no_bill_session_year_bi_key UNIQUE (bill_print_no, bill_session_year, bill_amend_version, vote_date, vote_type, sequence_no);


--
-- Name: bill_amendment_vote_pkey; Type: CONSTRAINT; Schema: master; Owner: postgres; Tablespace: 
--

ALTER TABLE ONLY bill_amendment_vote_info
    ADD CONSTRAINT bill_amendment_vote_pkey PRIMARY KEY (id);


--
-- Name: bill_amendment_vote_roll_pkey; Type: CONSTRAINT; Schema: master; Owner: postgres; Tablespace: 
--

ALTER TABLE ONLY bill_amendment_vote_roll
    ADD CONSTRAINT bill_amendment_vote_roll_pkey PRIMARY KEY (vote_id, session_member_id, session_year, vote_code);


--
-- Name: bill_approval_approval_number_year_key; Type: CONSTRAINT; Schema: master; Owner: postgres; Tablespace: 
--

ALTER TABLE ONLY bill_approval
    ADD CONSTRAINT bill_approval_approval_number_year_key UNIQUE (approval_number, year);


--
-- Name: bill_approval_bill_print_no_session_year_key; Type: CONSTRAINT; Schema: master; Owner: postgres; Tablespace: 
--

ALTER TABLE ONLY bill_approval
    ADD CONSTRAINT bill_approval_bill_print_no_session_year_key UNIQUE (bill_print_no, session_year);


--
-- Name: bill_approval_pkey; Type: CONSTRAINT; Schema: master; Owner: postgres; Tablespace: 
--

ALTER TABLE ONLY bill_approval
    ADD CONSTRAINT bill_approval_pkey PRIMARY KEY (year, approval_number);


--
-- Name: bill_committee_pkey; Type: CONSTRAINT; Schema: master; Owner: postgres; Tablespace: 
--

ALTER TABLE ONLY bill_committee
    ADD CONSTRAINT bill_committee_pkey PRIMARY KEY (bill_print_no, bill_session_year, committee_name, committee_chamber, action_date);


--
-- Name: bill_milestone_pkey; Type: CONSTRAINT; Schema: master; Owner: postgres; Tablespace: 
--

ALTER TABLE ONLY bill_milestone
    ADD CONSTRAINT bill_milestone_pkey PRIMARY KEY (bill_print_no, bill_session_year, status);


--
-- Name: bill_pkey; Type: CONSTRAINT; Schema: master; Owner: postgres; Tablespace: 
--

ALTER TABLE ONLY bill
    ADD CONSTRAINT bill_pkey PRIMARY KEY (print_no, session_year);


--
-- Name: bill_previous_version_pkey; Type: CONSTRAINT; Schema: master; Owner: postgres; Tablespace: 
--

ALTER TABLE ONLY bill_previous_version
    ADD CONSTRAINT bill_previous_version_pkey PRIMARY KEY (bill_print_no, bill_session_year, prev_bill_print_no, prev_bill_session_year, prev_amend_version);


--
-- Name: bill_sponsor_pkey; Type: CONSTRAINT; Schema: master; Owner: postgres; Tablespace: 
--

ALTER TABLE ONLY bill_sponsor
    ADD CONSTRAINT bill_sponsor_pkey PRIMARY KEY (bill_print_no, bill_session_year);


--
-- Name: bill_sponsor_special_pkey; Type: CONSTRAINT; Schema: master; Owner: postgres; Tablespace: 
--

ALTER TABLE ONLY bill_sponsor_additional
    ADD CONSTRAINT bill_sponsor_special_pkey PRIMARY KEY (bill_print_no, bill_session_year, session_member_id);


--
-- Name: bill_veto_pkey; Type: CONSTRAINT; Schema: master; Owner: postgres; Tablespace: 
--

ALTER TABLE ONLY bill_veto
    ADD CONSTRAINT bill_veto_pkey PRIMARY KEY (veto_number, year);


--
-- Name: calendar_active_list_calendar_no_calendar_year_sequence_no_key; Type: CONSTRAINT; Schema: master; Owner: postgres; Tablespace: 
--

ALTER TABLE ONLY calendar_active_list
    ADD CONSTRAINT calendar_active_list_calendar_no_calendar_year_sequence_no_key UNIQUE (calendar_no, calendar_year, sequence_no);


--
-- Name: calendar_active_list_entry_pkey; Type: CONSTRAINT; Schema: master; Owner: postgres; Tablespace: 
--

ALTER TABLE ONLY calendar_active_list_entry
    ADD CONSTRAINT calendar_active_list_entry_pkey PRIMARY KEY (calendar_active_list_id, bill_calendar_no);


--
-- Name: calendar_active_list_pkey; Type: CONSTRAINT; Schema: master; Owner: postgres; Tablespace: 
--

ALTER TABLE ONLY calendar_active_list
    ADD CONSTRAINT calendar_active_list_pkey PRIMARY KEY (id);


--
-- Name: calendar_pkey; Type: CONSTRAINT; Schema: master; Owner: postgres; Tablespace: 
--

ALTER TABLE ONLY calendar
    ADD CONSTRAINT calendar_pkey PRIMARY KEY (calendar_no, calendar_year);


--
-- Name: calendar_supplemental_calendar_no_calendar_year_sup_version_key; Type: CONSTRAINT; Schema: master; Owner: postgres; Tablespace: 
--

ALTER TABLE ONLY calendar_supplemental
    ADD CONSTRAINT calendar_supplemental_calendar_no_calendar_year_sup_version_key UNIQUE (calendar_no, calendar_year, sup_version);


--
-- Name: calendar_supplemental_entry_pkey; Type: CONSTRAINT; Schema: master; Owner: postgres; Tablespace: 
--

ALTER TABLE ONLY calendar_supplemental_entry
    ADD CONSTRAINT calendar_supplemental_entry_pkey PRIMARY KEY (id);


--
-- Name: calendar_supplemental_pkey; Type: CONSTRAINT; Schema: master; Owner: postgres; Tablespace: 
--

ALTER TABLE ONLY calendar_supplemental
    ADD CONSTRAINT calendar_supplemental_pkey PRIMARY KEY (id);


--
-- Name: committee_member_chamber_committee_name_version_created_seq_key; Type: CONSTRAINT; Schema: master; Owner: postgres; Tablespace: 
--

ALTER TABLE ONLY committee_member
    ADD CONSTRAINT committee_member_chamber_committee_name_version_created_seq_key UNIQUE (chamber, committee_name, version_created, sequence_no);


--
-- Name: committee_member_chamber_committee_name_version_created_ses_key; Type: CONSTRAINT; Schema: master; Owner: postgres; Tablespace: 
--

ALTER TABLE ONLY committee_member
    ADD CONSTRAINT committee_member_chamber_committee_name_version_created_ses_key UNIQUE (chamber, committee_name, version_created, session_member_id);


--
-- Name: committee_member_pkey; Type: CONSTRAINT; Schema: master; Owner: postgres; Tablespace: 
--

ALTER TABLE ONLY committee_member
    ADD CONSTRAINT committee_member_pkey PRIMARY KEY (id);


--
-- Name: committee_pkey; Type: CONSTRAINT; Schema: master; Owner: postgres; Tablespace: 
--

ALTER TABLE ONLY committee
    ADD CONSTRAINT committee_pkey PRIMARY KEY (name, chamber);


--
-- Name: committee_version_committee_name_chamber_session_year_creat_key; Type: CONSTRAINT; Schema: master; Owner: postgres; Tablespace: 
--

ALTER TABLE ONLY committee_version
    ADD CONSTRAINT committee_version_committee_name_chamber_session_year_creat_key UNIQUE (committee_name, chamber, session_year, created);


--
-- Name: committee_version_pkey; Type: CONSTRAINT; Schema: master; Owner: postgres; Tablespace: 
--

ALTER TABLE ONLY committee_version
    ADD CONSTRAINT committee_version_pkey PRIMARY KEY (id);


--
-- Name: daybreak_bill_action_report_date_bill_print_no_bill_session_key; Type: CONSTRAINT; Schema: master; Owner: postgres; Tablespace: 
--

ALTER TABLE ONLY daybreak_bill_action
    ADD CONSTRAINT daybreak_bill_action_report_date_bill_print_no_bill_session_key UNIQUE (report_date, bill_print_no, bill_session_year, sequence_no);


--
-- Name: daybreak_bill_amendment_report_date_bill_print_no_bill_sess_key; Type: CONSTRAINT; Schema: master; Owner: postgres; Tablespace: 
--

ALTER TABLE ONLY daybreak_bill_amendment
    ADD CONSTRAINT daybreak_bill_amendment_report_date_bill_print_no_bill_sess_key UNIQUE (report_date, bill_print_no, bill_session_year, version);


--
-- Name: daybreak_bill_report_date_bill_print_no_bill_session_year_key; Type: CONSTRAINT; Schema: master; Owner: postgres; Tablespace: 
--

ALTER TABLE ONLY daybreak_bill
    ADD CONSTRAINT daybreak_bill_report_date_bill_print_no_bill_session_year_key UNIQUE (report_date, bill_print_no, bill_session_year);


--
-- Name: daybreak_bill_sponsor_report_date_bill_print_no_bill_sessio_key; Type: CONSTRAINT; Schema: master; Owner: postgres; Tablespace: 
--

ALTER TABLE ONLY daybreak_bill_sponsor
    ADD CONSTRAINT daybreak_bill_sponsor_report_date_bill_print_no_bill_sessio_key UNIQUE (report_date, bill_print_no, bill_session_year, member_short_name, type);


--
-- Name: daybreak_file_report_date_filename_key; Type: CONSTRAINT; Schema: master; Owner: postgres; Tablespace: 
--

ALTER TABLE ONLY daybreak_file
    ADD CONSTRAINT daybreak_file_report_date_filename_key UNIQUE (report_date, filename);


--
-- Name: daybreak_fragment_bill_print_no_bill_session_year_report_da_key; Type: CONSTRAINT; Schema: master; Owner: postgres; Tablespace: 
--

ALTER TABLE ONLY daybreak_fragment
    ADD CONSTRAINT daybreak_fragment_bill_print_no_bill_session_year_report_da_key UNIQUE (bill_print_no, bill_session_year, report_date);


--
-- Name: daybreak_page_file_entry_report_date_bill_session_year_asse_key; Type: CONSTRAINT; Schema: master; Owner: postgres; Tablespace: 
--

ALTER TABLE ONLY daybreak_page_file_entry
    ADD CONSTRAINT daybreak_page_file_entry_report_date_bill_session_year_asse_key UNIQUE (report_date, bill_session_year, assembly_bill_print_no, assembly_bill_version);


--
-- Name: daybreak_page_file_entry_report_date_bill_session_year_sena_key; Type: CONSTRAINT; Schema: master; Owner: postgres; Tablespace: 
--

ALTER TABLE ONLY daybreak_page_file_entry
    ADD CONSTRAINT daybreak_page_file_entry_report_date_bill_session_year_sena_key UNIQUE (report_date, bill_session_year, senate_bill_print_no, senate_bill_version);


--
-- Name: daybreak_report_pkey; Type: CONSTRAINT; Schema: master; Owner: postgres; Tablespace: 
--

ALTER TABLE ONLY daybreak_report
    ADD CONSTRAINT daybreak_report_pkey PRIMARY KEY (report_date);


--
-- Name: law_chapter_pkey; Type: CONSTRAINT; Schema: master; Owner: postgres; Tablespace: 
--

ALTER TABLE ONLY law_info
    ADD CONSTRAINT law_chapter_pkey PRIMARY KEY (law_id);


--
-- Name: law_document_pkey; Type: CONSTRAINT; Schema: master; Owner: postgres; Tablespace: 
--

ALTER TABLE ONLY law_document
    ADD CONSTRAINT law_document_pkey PRIMARY KEY (document_id, published_date);


--
-- Name: law_file_pkey; Type: CONSTRAINT; Schema: master; Owner: postgres; Tablespace: 
--

ALTER TABLE ONLY law_file
    ADD CONSTRAINT law_file_pkey PRIMARY KEY (file_name);


--
-- Name: law_tree_pkey; Type: CONSTRAINT; Schema: master; Owner: postgres; Tablespace: 
--

ALTER TABLE ONLY law_tree
    ADD CONSTRAINT law_tree_pkey PRIMARY KEY (law_id, published_date, doc_id, doc_published_date);



--
-- Name: sobi_fragment_pkey; Type: CONSTRAINT; Schema: master; Owner: postgres; Tablespace: 
--

ALTER TABLE ONLY sobi_fragment
    ADD CONSTRAINT sobi_fragment_pkey PRIMARY KEY (fragment_id);


--
-- Name: sobi_fragment_process_pkey; Type: CONSTRAINT; Schema: master; Owner: postgres; Tablespace: 
--

ALTER TABLE ONLY sobi_fragment_process
    ADD CONSTRAINT sobi_fragment_process_pkey PRIMARY KEY (id);


--
-- Name: sobi_pkey; Type: CONSTRAINT; Schema: master; Owner: postgres; Tablespace: 
--

ALTER TABLE ONLY sobi_file
    ADD CONSTRAINT sobi_pkey PRIMARY KEY (file_name);


--
-- Name: spotcheck_mismatch_pkey; Type: CONSTRAINT; Schema: master; Owner: postgres; Tablespace: 
--

ALTER TABLE ONLY spotcheck_mismatch
    ADD CONSTRAINT spotcheck_mismatch_pkey PRIMARY KEY (id);


--
-- Name: spotcheck_observation_pkey; Type: CONSTRAINT; Schema: master; Owner: postgres; Tablespace: 
--

ALTER TABLE ONLY spotcheck_observation
    ADD CONSTRAINT spotcheck_observation_pkey PRIMARY KEY (id);


--
-- Name: spotcheck_observation_report_id_reference_type_key_key; Type: CONSTRAINT; Schema: master; Owner: postgres; Tablespace: 
--

ALTER TABLE ONLY spotcheck_observation
    ADD CONSTRAINT spotcheck_observation_report_id_reference_type_key_key UNIQUE (report_id, reference_type, key);


--
-- Name: spotcheck_report_pkey; Type: CONSTRAINT; Schema: master; Owner: postgres; Tablespace: 
--

ALTER TABLE ONLY spotcheck_report
    ADD CONSTRAINT spotcheck_report_pkey PRIMARY KEY (id);


--
-- Name: spotcheck_report_report_date_time_reference_type_key; Type: CONSTRAINT; Schema: master; Owner: postgres; Tablespace: 
--

ALTER TABLE ONLY spotcheck_report
    ADD CONSTRAINT spotcheck_report_report_date_time_reference_type_key UNIQUE (report_date_time, reference_type);


--
-- Name: transcript_file_pkey; Type: CONSTRAINT; Schema: master; Owner: postgres; Tablespace: 
--

ALTER TABLE ONLY transcript_file
    ADD CONSTRAINT transcript_file_pkey PRIMARY KEY (file_name);


--
-- Name: transcript_pkey; Type: CONSTRAINT; Schema: master; Owner: postgres; Tablespace: 
--

ALTER TABLE ONLY transcript
    ADD CONSTRAINT transcript_pkey PRIMARY KEY (session_type, date_time);


SET search_path = public, pg_catalog;

--
-- Name: member_pkey; Type: CONSTRAINT; Schema: public; Owner: postgres; Tablespace: 
--

ALTER TABLE ONLY member
    ADD CONSTRAINT member_pkey PRIMARY KEY (id);


--
-- Name: person_pkey; Type: CONSTRAINT; Schema: public; Owner: postgres; Tablespace: 
--

ALTER TABLE ONLY person
    ADD CONSTRAINT person_pkey PRIMARY KEY (id);


--
-- Name: session_member_member_id_lbdc_short_name_session_year_key; Type: CONSTRAINT; Schema: public; Owner: postgres; Tablespace: 
--

ALTER TABLE ONLY session_member
    ADD CONSTRAINT session_member_member_id_lbdc_short_name_session_year_key UNIQUE (member_id, lbdc_short_name, session_year);


--
-- Name: session_member_pkey; Type: CONSTRAINT; Schema: public; Owner: postgres; Tablespace: 
--

ALTER TABLE ONLY session_member
    ADD CONSTRAINT session_member_pkey PRIMARY KEY (id);


SET search_path = master, pg_catalog;


--
-- Name: public_hearing_attendance_session_member_id_fkey; Type: FK CONSTRAINT; Schema: master; Owner: postgres
--

ALTER TABLE ONLY public_hearing_attendance
    ADD CONSTRAINT public_hearing_attendance_session_member_id_fkey FOREIGN KEY (session_member_id) REFERENCES public.session_member(id);

--
-- Name: agenda_info_committee_item_bill_idx; Type: INDEX; Schema: master; Owner: postgres; Tablespace: 
--

CREATE INDEX agenda_info_committee_item_bill_idx ON agenda_info_committee_item USING btree (bill_print_no, bill_session_year, bill_amend_version);


--
-- Name: bill_session_year_idx; Type: INDEX; Schema: master; Owner: postgres; Tablespace: 
--

CREATE INDEX bill_session_year_idx ON bill USING btree (session_year);


--
-- Name: calendar_supplemental_entry_bill_idx; Type: INDEX; Schema: master; Owner: postgres; Tablespace: 
--

CREATE INDEX calendar_supplemental_entry_bill_idx ON calendar_supplemental_entry USING btree (bill_print_no, bill_amend_version, bill_session_year);


--
-- Name: data_process_run_start_date_idx; Type: INDEX; Schema: master; Owner: postgres; Tablespace: 
--

CREATE INDEX data_process_run_start_date_idx ON data_process_run USING btree (process_start_date_time);


--
-- Name: data_process_run_unit_start_date_time_idx; Type: INDEX; Schema: master; Owner: postgres; Tablespace: 
--

CREATE INDEX data_process_run_unit_start_date_time_idx ON data_process_run_unit USING btree (start_date_time);


--
-- Name: daybreak_sponsor_pkey; Type: INDEX; Schema: master; Owner: postgres; Tablespace: 
--

CREATE INDEX daybreak_sponsor_pkey ON daybreak_bill_sponsor USING btree (report_date, bill_print_no, bill_session_year, type, member_short_name);


--
-- Name: sobi_change_log_action_date_time_idx; Type: INDEX; Schema: master; Owner: postgres; Tablespace: 
--

CREATE INDEX sobi_change_log_action_date_time_idx ON sobi_change_log USING btree (action_date_time);


--
-- Name: sobi_change_log_fragment_id_idx; Type: INDEX; Schema: master; Owner: postgres; Tablespace: 
--

CREATE INDEX sobi_change_log_fragment_id_idx ON sobi_change_log USING btree (sobi_fragment_id);


--
-- Name: sobi_change_log_keygin; Type: INDEX; Schema: master; Owner: postgres; Tablespace: 
--

CREATE INDEX sobi_change_log_keygin ON sobi_change_log USING gin (key);


--
-- Name: sobi_change_log_table_name_idx; Type: INDEX; Schema: master; Owner: postgres; Tablespace: 
--

CREATE INDEX sobi_change_log_table_name_idx ON sobi_change_log USING btree (table_name);


--
-- Name: log_agenda_info_addendum_updates; Type: TRIGGER; Schema: master; Owner: postgres
--

CREATE TRIGGER log_agenda_info_addendum_updates BEFORE INSERT OR DELETE OR UPDATE ON agenda_info_addendum FOR EACH ROW EXECUTE PROCEDURE log_sobi_updates('agenda_no', 'year', 'addendum_id');


--
-- Name: log_agenda_info_committee_item_updates; Type: TRIGGER; Schema: master; Owner: postgres
--

CREATE TRIGGER log_agenda_info_committee_item_updates BEFORE INSERT OR DELETE OR UPDATE ON agenda_info_committee_item FOR EACH ROW EXECUTE PROCEDURE log_sobi_updates('id');


--
-- Name: log_agenda_info_committee_updates; Type: TRIGGER; Schema: master; Owner: postgres
--

CREATE TRIGGER log_agenda_info_committee_updates BEFORE INSERT OR DELETE OR UPDATE ON agenda_info_committee FOR EACH ROW EXECUTE PROCEDURE log_sobi_updates('agenda_no', 'year', 'addendum_id', 'committee_name', 'committee_chamber');


--
-- Name: log_agenda_updates; Type: TRIGGER; Schema: master; Owner: postgres
--

CREATE TRIGGER log_agenda_updates BEFORE INSERT OR DELETE OR UPDATE ON agenda FOR EACH ROW EXECUTE PROCEDURE log_sobi_updates('agenda_no', 'year');


--
-- Name: log_agenda_vote_addendum_updates; Type: TRIGGER; Schema: master; Owner: postgres
--

CREATE TRIGGER log_agenda_vote_addendum_updates BEFORE INSERT OR DELETE OR UPDATE ON agenda_vote_addendum FOR EACH ROW EXECUTE PROCEDURE log_sobi_updates('agenda_no', 'year', 'addendum_id');


--
-- Name: log_agenda_vote_committee_attend_updates; Type: TRIGGER; Schema: master; Owner: postgres
--

CREATE TRIGGER log_agenda_vote_committee_attend_updates BEFORE INSERT OR DELETE OR UPDATE ON agenda_vote_committee_attend FOR EACH ROW EXECUTE PROCEDURE log_sobi_updates('id');


--
-- Name: log_agenda_vote_committee_updates; Type: TRIGGER; Schema: master; Owner: postgres
--

CREATE TRIGGER log_agenda_vote_committee_updates BEFORE INSERT OR DELETE OR UPDATE ON agenda_vote_committee FOR EACH ROW EXECUTE PROCEDURE log_sobi_updates('agenda_no', 'year', 'addendum_id', 'committee_name', 'committee_chamber');


--
-- Name: log_agenda_vote_committee_vote_updates; Type: TRIGGER; Schema: master; Owner: postgres
--

CREATE TRIGGER log_agenda_vote_committee_vote_updates BEFORE INSERT OR DELETE OR UPDATE ON agenda_vote_committee_vote FOR EACH ROW EXECUTE PROCEDURE log_sobi_updates('id');


--
-- Name: log_bill_amendment_action_updates; Type: TRIGGER; Schema: master; Owner: postgres
--

CREATE TRIGGER log_bill_amendment_action_updates BEFORE INSERT OR DELETE OR UPDATE ON bill_amendment_action FOR EACH ROW EXECUTE PROCEDURE log_sobi_updates('bill_print_no', 'bill_session_year', 'sequence_no');


--
-- Name: log_bill_amendment_cosponsor_updates; Type: TRIGGER; Schema: master; Owner: postgres
--

CREATE TRIGGER log_bill_amendment_cosponsor_updates BEFORE INSERT OR DELETE OR UPDATE ON bill_amendment_cosponsor FOR EACH ROW EXECUTE PROCEDURE log_sobi_updates('bill_print_no', 'bill_session_year', 'bill_amend_version', 'member_id');


--
-- Name: log_bill_amendment_multisponsor_updates; Type: TRIGGER; Schema: master; Owner: postgres
--

CREATE TRIGGER log_bill_amendment_multisponsor_updates BEFORE INSERT OR DELETE OR UPDATE ON bill_amendment_multi_sponsor FOR EACH ROW EXECUTE PROCEDURE log_sobi_updates('bill_print_no', 'bill_session_year', 'bill_amend_version', 'member_id');


--
-- Name: log_bill_amendment_publish_status_updates; Type: TRIGGER; Schema: master; Owner: postgres
--

CREATE TRIGGER log_bill_amendment_publish_status_updates BEFORE INSERT OR DELETE OR UPDATE ON bill_amendment_publish_status FOR EACH ROW EXECUTE PROCEDURE log_sobi_updates('bill_print_no', 'bill_session_year', 'bill_amend_version');


--
-- Name: log_bill_amendment_same_as_updates; Type: TRIGGER; Schema: master; Owner: postgres
--

CREATE TRIGGER log_bill_amendment_same_as_updates BEFORE INSERT OR DELETE OR UPDATE ON bill_amendment_same_as FOR EACH ROW EXECUTE PROCEDURE log_sobi_updates('bill_print_no', 'bill_session_year', 'bill_amend_version');


--
-- Name: log_bill_amendment_updates; Type: TRIGGER; Schema: master; Owner: postgres
--

CREATE TRIGGER log_bill_amendment_updates BEFORE INSERT OR DELETE OR UPDATE ON bill_amendment FOR EACH ROW EXECUTE PROCEDURE log_sobi_updates('bill_print_no', 'bill_session_year', 'version');


--
-- Name: log_bill_amendment_vote_info_updates; Type: TRIGGER; Schema: master; Owner: postgres
--

CREATE TRIGGER log_bill_amendment_vote_info_updates BEFORE INSERT OR DELETE OR UPDATE ON bill_amendment_vote_info FOR EACH ROW EXECUTE PROCEDURE log_sobi_updates('bill_print_no', 'bill_session_year', 'bill_amend_version');


--
-- Name: log_bill_amendment_vote_roll_updates; Type: TRIGGER; Schema: master; Owner: postgres
--

CREATE TRIGGER log_bill_amendment_vote_roll_updates BEFORE INSERT OR DELETE OR UPDATE ON bill_amendment_vote_roll FOR EACH ROW EXECUTE PROCEDURE log_sobi_updates('vote_id', 'member_id', 'session_year', 'vote_code');


--
-- Name: log_bill_committee_updates; Type: TRIGGER; Schema: master; Owner: postgres
--

CREATE TRIGGER log_bill_committee_updates BEFORE INSERT OR DELETE OR UPDATE ON bill_committee FOR EACH ROW EXECUTE PROCEDURE log_sobi_updates('bill_print_no', 'bill_session_year', 'committee_name', 'committee_chamber', 'action_date');


--
-- Name: log_bill_previous_version_updates; Type: TRIGGER; Schema: master; Owner: postgres
--

CREATE TRIGGER log_bill_previous_version_updates BEFORE INSERT OR DELETE OR UPDATE ON bill_previous_version FOR EACH ROW EXECUTE PROCEDURE log_sobi_updates('bill_print_no', 'bill_session_year');


--
-- Name: log_bill_sponsor_updates; Type: TRIGGER; Schema: master; Owner: postgres
--

CREATE TRIGGER log_bill_sponsor_updates BEFORE INSERT OR DELETE OR UPDATE ON bill_sponsor FOR EACH ROW EXECUTE PROCEDURE log_sobi_updates('bill_print_no', 'bill_session_year');


--
-- Name: log_bill_update; Type: TRIGGER; Schema: master; Owner: postgres
--

CREATE TRIGGER log_bill_update BEFORE INSERT OR DELETE OR UPDATE ON bill FOR EACH ROW EXECUTE PROCEDURE log_sobi_updates('print_no', 'session_year');


--
-- Name: log_bill_veto_updates; Type: TRIGGER; Schema: master; Owner: postgres
--

CREATE TRIGGER log_bill_veto_updates BEFORE INSERT OR DELETE OR UPDATE ON bill_veto FOR EACH ROW EXECUTE PROCEDURE log_sobi_updates('bill_print_no', 'session_year', 'veto_number');


--
-- Name: log_calendar_active_list_entry_updates; Type: TRIGGER; Schema: master; Owner: postgres
--

CREATE TRIGGER log_calendar_active_list_entry_updates BEFORE INSERT OR DELETE OR UPDATE ON calendar_active_list_entry FOR EACH ROW EXECUTE PROCEDURE log_sobi_updates('calendar_active_list_id', 'bill_calendar_no');


--
-- Name: log_calendar_active_list_updates; Type: TRIGGER; Schema: master; Owner: postgres
--

CREATE TRIGGER log_calendar_active_list_updates BEFORE INSERT OR DELETE OR UPDATE ON calendar_active_list FOR EACH ROW EXECUTE PROCEDURE log_sobi_updates('id', 'calendar_no', 'calendar_year', 'sequence_no');


--
-- Name: log_calendar_supplemental_entry_updates; Type: TRIGGER; Schema: master; Owner: postgres
--

CREATE TRIGGER log_calendar_supplemental_entry_updates BEFORE INSERT OR DELETE OR UPDATE ON calendar_supplemental_entry FOR EACH ROW EXECUTE PROCEDURE log_sobi_updates('id', 'calendar_sup_id');


--
-- Name: log_calendar_supplemental_updates; Type: TRIGGER; Schema: master; Owner: postgres
--

CREATE TRIGGER log_calendar_supplemental_updates BEFORE INSERT OR DELETE OR UPDATE ON calendar_supplemental FOR EACH ROW EXECUTE PROCEDURE log_sobi_updates('id', 'calendar_no', 'calendar_year', 'sup_version');


--
-- Name: log_calendar_updates; Type: TRIGGER; Schema: master; Owner: postgres
--

CREATE TRIGGER log_calendar_updates BEFORE INSERT OR DELETE OR UPDATE ON calendar FOR EACH ROW EXECUTE PROCEDURE log_sobi_updates('calendar_no', 'year');


--
-- Name: active_list_reference_entry_calendar_active_list_id_fkey; Type: FK CONSTRAINT; Schema: master; Owner: kyle
--

ALTER TABLE ONLY active_list_reference_entry
    ADD CONSTRAINT active_list_reference_entry_calendar_active_list_id_fkey FOREIGN KEY (active_list_reference_id) REFERENCES active_list_reference(id) ON UPDATE CASCADE ON DELETE CASCADE;


--
-- Name: agenda_info_addendum_agenda_no_fkey; Type: FK CONSTRAINT; Schema: master; Owner: postgres
--

ALTER TABLE ONLY agenda_info_addendum
    ADD CONSTRAINT agenda_info_addendum_agenda_no_fkey FOREIGN KEY (agenda_no, year) REFERENCES agenda(agenda_no, year) ON UPDATE CASCADE ON DELETE CASCADE;


--
-- Name: agenda_info_addendum_last_fragment_id_fkey; Type: FK CONSTRAINT; Schema: master; Owner: postgres
--

ALTER TABLE ONLY agenda_info_addendum
    ADD CONSTRAINT agenda_info_addendum_last_fragment_id_fkey FOREIGN KEY (last_fragment_id) REFERENCES sobi_fragment(fragment_id) ON UPDATE CASCADE ON DELETE CASCADE;


--
-- Name: agenda_info_committee_agenda_no_fkey; Type: FK CONSTRAINT; Schema: master; Owner: postgres
--

ALTER TABLE ONLY agenda_info_committee
    ADD CONSTRAINT agenda_info_committee_agenda_no_fkey FOREIGN KEY (agenda_no, year, addendum_id) REFERENCES agenda_info_addendum(agenda_no, year, addendum_id) ON UPDATE CASCADE ON DELETE CASCADE;


--
-- Name: agenda_info_committee_item_info_committee_id_fkey; Type: FK CONSTRAINT; Schema: master; Owner: postgres
--

ALTER TABLE ONLY agenda_info_committee_item
    ADD CONSTRAINT agenda_info_committee_item_info_committee_id_fkey FOREIGN KEY (info_committee_id) REFERENCES agenda_info_committee(id) ON UPDATE CASCADE ON DELETE CASCADE;


--
-- Name: agenda_info_committee_item_last_fragment_id_fkey; Type: FK CONSTRAINT; Schema: master; Owner: postgres
--

ALTER TABLE ONLY agenda_info_committee_item
    ADD CONSTRAINT agenda_info_committee_item_last_fragment_id_fkey FOREIGN KEY (last_fragment_id) REFERENCES sobi_fragment(fragment_id) ON UPDATE CASCADE ON DELETE CASCADE;


--
-- Name: agenda_info_committee_last_fragment_id_fkey; Type: FK CONSTRAINT; Schema: master; Owner: postgres
--

ALTER TABLE ONLY agenda_info_committee
    ADD CONSTRAINT agenda_info_committee_last_fragment_id_fkey FOREIGN KEY (last_fragment_id) REFERENCES sobi_fragment(fragment_id) ON UPDATE CASCADE ON DELETE CASCADE;


--
-- Name: agenda_last_fragment_id_fkey; Type: FK CONSTRAINT; Schema: master; Owner: postgres
--

ALTER TABLE ONLY agenda
    ADD CONSTRAINT agenda_last_fragment_id_fkey FOREIGN KEY (last_fragment_id) REFERENCES sobi_fragment(fragment_id) ON UPDATE CASCADE ON DELETE CASCADE;


--
-- Name: agenda_vote_addendum_agenda_no_fkey; Type: FK CONSTRAINT; Schema: master; Owner: postgres
--

ALTER TABLE ONLY agenda_vote_addendum
    ADD CONSTRAINT agenda_vote_addendum_agenda_no_fkey FOREIGN KEY (agenda_no, year) REFERENCES agenda(agenda_no, year) ON UPDATE CASCADE ON DELETE CASCADE;


--
-- Name: agenda_vote_addendum_last_fragment_id_fkey; Type: FK CONSTRAINT; Schema: master; Owner: postgres
--

ALTER TABLE ONLY agenda_vote_addendum
    ADD CONSTRAINT agenda_vote_addendum_last_fragment_id_fkey FOREIGN KEY (last_fragment_id) REFERENCES sobi_fragment(fragment_id) ON UPDATE CASCADE ON DELETE CASCADE;


--
-- Name: agenda_vote_committee_agenda_no_fkey; Type: FK CONSTRAINT; Schema: master; Owner: postgres
--

ALTER TABLE ONLY agenda_vote_committee
    ADD CONSTRAINT agenda_vote_committee_agenda_no_fkey FOREIGN KEY (agenda_no, year, addendum_id) REFERENCES agenda_vote_addendum(agenda_no, year, addendum_id) ON UPDATE CASCADE ON DELETE CASCADE;


--
-- Name: agenda_vote_committee_attend_last_fragment_id_fkey; Type: FK CONSTRAINT; Schema: master; Owner: postgres
--

ALTER TABLE ONLY agenda_vote_committee_attend
    ADD CONSTRAINT agenda_vote_committee_attend_last_fragment_id_fkey FOREIGN KEY (last_fragment_id) REFERENCES sobi_fragment(fragment_id) ON UPDATE CASCADE ON DELETE CASCADE;


--
-- Name: agenda_vote_committee_attend_session_member_id_fkey; Type: FK CONSTRAINT; Schema: master; Owner: postgres
--

ALTER TABLE ONLY agenda_vote_committee_attend
    ADD CONSTRAINT agenda_vote_committee_attend_session_member_id_fkey FOREIGN KEY (session_member_id) REFERENCES public.session_member(id) ON UPDATE CASCADE ON DELETE CASCADE;


--
-- Name: agenda_vote_committee_attend_vote_committee_id_fkey; Type: FK CONSTRAINT; Schema: master; Owner: postgres
--

ALTER TABLE ONLY agenda_vote_committee_attend
    ADD CONSTRAINT agenda_vote_committee_attend_vote_committee_id_fkey FOREIGN KEY (vote_committee_id) REFERENCES agenda_vote_committee(id) ON UPDATE CASCADE ON DELETE CASCADE;


--
-- Name: agenda_vote_committee_last_fragment_id_fkey; Type: FK CONSTRAINT; Schema: master; Owner: postgres
--

ALTER TABLE ONLY agenda_vote_committee
    ADD CONSTRAINT agenda_vote_committee_last_fragment_id_fkey FOREIGN KEY (last_fragment_id) REFERENCES sobi_fragment(fragment_id) ON UPDATE CASCADE ON DELETE CASCADE;


--
-- Name: agenda_vote_committee_vote_last_fragment_id_fkey; Type: FK CONSTRAINT; Schema: master; Owner: postgres
--

ALTER TABLE ONLY agenda_vote_committee_vote
    ADD CONSTRAINT agenda_vote_committee_vote_last_fragment_id_fkey FOREIGN KEY (last_fragment_id) REFERENCES sobi_fragment(fragment_id) ON UPDATE CASCADE ON DELETE CASCADE;


--
-- Name: agenda_vote_committee_vote_refer_committee_name_fkey; Type: FK CONSTRAINT; Schema: master; Owner: postgres
--

ALTER TABLE ONLY agenda_vote_committee_vote
    ADD CONSTRAINT agenda_vote_committee_vote_refer_committee_name_fkey FOREIGN KEY (refer_committee_name, refer_committee_chamber) REFERENCES committee(name, chamber) ON UPDATE CASCADE ON DELETE CASCADE;


--
-- Name: agenda_vote_committee_vote_vote_committee_id_fkey; Type: FK CONSTRAINT; Schema: master; Owner: postgres
--

ALTER TABLE ONLY agenda_vote_committee_vote
    ADD CONSTRAINT agenda_vote_committee_vote_vote_committee_id_fkey FOREIGN KEY (vote_committee_id) REFERENCES agenda_vote_committee(id) ON UPDATE CASCADE ON DELETE CASCADE;


--
-- Name: agenda_vote_committee_vote_vote_info_id_fkey; Type: FK CONSTRAINT; Schema: master; Owner: postgres
--

ALTER TABLE ONLY agenda_vote_committee_vote
    ADD CONSTRAINT agenda_vote_committee_vote_vote_info_id_fkey FOREIGN KEY (vote_info_id) REFERENCES bill_amendment_vote_info(id) ON UPDATE CASCADE ON DELETE CASCADE;


--
-- Name: bill_amendment_action_bill_print_no_fkey; Type: FK CONSTRAINT; Schema: master; Owner: postgres
--

ALTER TABLE ONLY bill_amendment_action
    ADD CONSTRAINT bill_amendment_action_bill_print_no_fkey FOREIGN KEY (bill_print_no, bill_session_year, bill_amend_version) REFERENCES bill_amendment(bill_print_no, bill_session_year, version) ON UPDATE CASCADE ON DELETE CASCADE;


--
-- Name: bill_amendment_action_last_fragment_id_fkey; Type: FK CONSTRAINT; Schema: master; Owner: postgres
--

ALTER TABLE ONLY bill_amendment_action
    ADD CONSTRAINT bill_amendment_action_last_fragment_id_fkey FOREIGN KEY (last_fragment_id) REFERENCES sobi_fragment(fragment_id) ON UPDATE CASCADE ON DELETE CASCADE;


--
-- Name: bill_amendment_bill_print_no_fkey; Type: FK CONSTRAINT; Schema: master; Owner: postgres
--

ALTER TABLE ONLY bill_amendment
    ADD CONSTRAINT bill_amendment_bill_print_no_fkey FOREIGN KEY (bill_print_no, bill_session_year) REFERENCES bill(print_no, session_year) ON UPDATE CASCADE ON DELETE CASCADE;


--
-- Name: bill_amendment_cosponsor_bill_print_no_fkey; Type: FK CONSTRAINT; Schema: master; Owner: postgres
--

ALTER TABLE ONLY bill_amendment_cosponsor
    ADD CONSTRAINT bill_amendment_cosponsor_bill_print_no_fkey FOREIGN KEY (bill_print_no, bill_session_year, bill_amend_version) REFERENCES bill_amendment(bill_print_no, bill_session_year, version) ON UPDATE CASCADE ON DELETE CASCADE;


--
-- Name: bill_amendment_cosponsor_last_fragment_id_fkey; Type: FK CONSTRAINT; Schema: master; Owner: postgres
--

ALTER TABLE ONLY bill_amendment_cosponsor
    ADD CONSTRAINT bill_amendment_cosponsor_last_fragment_id_fkey FOREIGN KEY (last_fragment_id) REFERENCES sobi_fragment(fragment_id) ON UPDATE CASCADE ON DELETE CASCADE;


--
-- Name: bill_amendment_cosponsor_session_member_id_fkey1; Type: FK CONSTRAINT; Schema: master; Owner: postgres
--

ALTER TABLE ONLY bill_amendment_cosponsor
    ADD CONSTRAINT bill_amendment_cosponsor_session_member_id_fkey1 FOREIGN KEY (session_member_id) REFERENCES public.session_member(id) ON UPDATE CASCADE ON DELETE CASCADE;


--
-- Name: bill_amendment_last_fragment_id_fkey; Type: FK CONSTRAINT; Schema: master; Owner: postgres
--

ALTER TABLE ONLY bill_amendment
    ADD CONSTRAINT bill_amendment_last_fragment_id_fkey FOREIGN KEY (last_fragment_id) REFERENCES sobi_fragment(fragment_id) ON UPDATE CASCADE ON DELETE CASCADE;


--
-- Name: bill_amendment_multi_sponsor_bill_print_no_fkey; Type: FK CONSTRAINT; Schema: master; Owner: postgres
--

ALTER TABLE ONLY bill_amendment_multi_sponsor
    ADD CONSTRAINT bill_amendment_multi_sponsor_bill_print_no_fkey FOREIGN KEY (bill_print_no, bill_session_year, bill_amend_version) REFERENCES bill_amendment(bill_print_no, bill_session_year, version) ON UPDATE CASCADE ON DELETE CASCADE;


--
-- Name: bill_amendment_multi_sponsor_last_fragment_id_fkey; Type: FK CONSTRAINT; Schema: master; Owner: postgres
--

ALTER TABLE ONLY bill_amendment_multi_sponsor
    ADD CONSTRAINT bill_amendment_multi_sponsor_last_fragment_id_fkey FOREIGN KEY (last_fragment_id) REFERENCES sobi_fragment(fragment_id) ON UPDATE CASCADE ON DELETE CASCADE;


--
-- Name: bill_amendment_multi_sponsor_member_id_fkey; Type: FK CONSTRAINT; Schema: master; Owner: postgres
--

ALTER TABLE ONLY bill_amendment_multi_sponsor
    ADD CONSTRAINT bill_amendment_multi_sponsor_member_id_fkey FOREIGN KEY (session_member_id) REFERENCES public.session_member(id) ON UPDATE CASCADE ON DELETE CASCADE;


--
-- Name: bill_amendment_publish_status_bill_print_no_fkey; Type: FK CONSTRAINT; Schema: master; Owner: postgres
--

ALTER TABLE ONLY bill_amendment_publish_status
    ADD CONSTRAINT bill_amendment_publish_status_bill_print_no_fkey FOREIGN KEY (bill_print_no, bill_session_year) REFERENCES bill(print_no, session_year) ON UPDATE CASCADE ON DELETE CASCADE;


--
-- Name: bill_amendment_publish_status_last_fragment_id_fkey; Type: FK CONSTRAINT; Schema: master; Owner: postgres
--

ALTER TABLE ONLY bill_amendment_publish_status
    ADD CONSTRAINT bill_amendment_publish_status_last_fragment_id_fkey FOREIGN KEY (last_fragment_id) REFERENCES sobi_fragment(fragment_id) ON UPDATE CASCADE ON DELETE CASCADE;


--
-- Name: bill_amendment_same_as_bill_print_no_fkey; Type: FK CONSTRAINT; Schema: master; Owner: postgres
--

ALTER TABLE ONLY bill_amendment_same_as
    ADD CONSTRAINT bill_amendment_same_as_bill_print_no_fkey FOREIGN KEY (bill_print_no, bill_session_year, bill_amend_version) REFERENCES bill_amendment(bill_print_no, bill_session_year, version) ON UPDATE CASCADE ON DELETE CASCADE;


--
-- Name: bill_amendment_same_as_last_fragment_id_fkey; Type: FK CONSTRAINT; Schema: master; Owner: postgres
--

ALTER TABLE ONLY bill_amendment_same_as
    ADD CONSTRAINT bill_amendment_same_as_last_fragment_id_fkey FOREIGN KEY (last_fragment_id) REFERENCES sobi_fragment(fragment_id) ON UPDATE CASCADE ON DELETE CASCADE;


--
-- Name: bill_amendment_vote_bill_print_no_fkey; Type: FK CONSTRAINT; Schema: master; Owner: postgres
--

ALTER TABLE ONLY bill_amendment_vote_info
    ADD CONSTRAINT bill_amendment_vote_bill_print_no_fkey FOREIGN KEY (bill_print_no, bill_session_year, bill_amend_version) REFERENCES bill_amendment(bill_print_no, bill_session_year, version) ON UPDATE CASCADE ON DELETE CASCADE;


--
-- Name: bill_amendment_vote_info_last_fragment_id_fkey; Type: FK CONSTRAINT; Schema: master; Owner: postgres
--

ALTER TABLE ONLY bill_amendment_vote_info
    ADD CONSTRAINT bill_amendment_vote_info_last_fragment_id_fkey FOREIGN KEY (last_fragment_id) REFERENCES sobi_fragment(fragment_id) ON UPDATE CASCADE ON DELETE CASCADE;


--
-- Name: bill_amendment_vote_roll_last_fragment_id_fkey; Type: FK CONSTRAINT; Schema: master; Owner: postgres
--

ALTER TABLE ONLY bill_amendment_vote_roll
    ADD CONSTRAINT bill_amendment_vote_roll_last_fragment_id_fkey FOREIGN KEY (last_fragment_id) REFERENCES sobi_fragment(fragment_id) ON UPDATE CASCADE ON DELETE CASCADE;


--
-- Name: bill_amendment_vote_roll_session_member_id_fkey; Type: FK CONSTRAINT; Schema: master; Owner: postgres
--

ALTER TABLE ONLY bill_amendment_vote_roll
    ADD CONSTRAINT bill_amendment_vote_roll_session_member_id_fkey FOREIGN KEY (session_member_id) REFERENCES public.session_member(id) ON UPDATE CASCADE ON DELETE CASCADE;


--
-- Name: bill_amendment_vote_roll_vote_id_fkey; Type: FK CONSTRAINT; Schema: master; Owner: postgres
--

ALTER TABLE ONLY bill_amendment_vote_roll
    ADD CONSTRAINT bill_amendment_vote_roll_vote_id_fkey FOREIGN KEY (vote_id) REFERENCES bill_amendment_vote_info(id) ON UPDATE CASCADE ON DELETE CASCADE;


--
-- Name: bill_approval_bill_print_no_fkey; Type: FK CONSTRAINT; Schema: master; Owner: postgres
--

ALTER TABLE ONLY bill_approval
    ADD CONSTRAINT bill_approval_bill_print_no_fkey FOREIGN KEY (bill_print_no, session_year) REFERENCES bill(print_no, session_year);


--
-- Name: bill_approval_bill_print_no_fkey1; Type: FK CONSTRAINT; Schema: master; Owner: postgres
--

ALTER TABLE ONLY bill_approval
    ADD CONSTRAINT bill_approval_bill_print_no_fkey1 FOREIGN KEY (bill_print_no, session_year, bill_version) REFERENCES bill_amendment(bill_print_no, bill_session_year, version);


--
-- Name: bill_approval_last_fragment_id_fkey; Type: FK CONSTRAINT; Schema: master; Owner: postgres
--

ALTER TABLE ONLY bill_approval
    ADD CONSTRAINT bill_approval_last_fragment_id_fkey FOREIGN KEY (last_fragment_id) REFERENCES sobi_fragment(fragment_id);


--
-- Name: bill_committee_bill_print_no_fkey; Type: FK CONSTRAINT; Schema: master; Owner: postgres
--

ALTER TABLE ONLY bill_committee
    ADD CONSTRAINT bill_committee_bill_print_no_fkey FOREIGN KEY (bill_print_no, bill_session_year) REFERENCES bill(print_no, session_year) ON UPDATE CASCADE ON DELETE CASCADE;


--
-- Name: bill_committee_last_fragment_id_fkey; Type: FK CONSTRAINT; Schema: master; Owner: postgres
--

ALTER TABLE ONLY bill_committee
    ADD CONSTRAINT bill_committee_last_fragment_id_fkey FOREIGN KEY (last_fragment_id) REFERENCES sobi_fragment(fragment_id) ON UPDATE CASCADE ON DELETE CASCADE;


--
-- Name: bill_last_fragment_id_fkey; Type: FK CONSTRAINT; Schema: master; Owner: postgres
--

ALTER TABLE ONLY bill
    ADD CONSTRAINT bill_last_fragment_id_fkey FOREIGN KEY (last_fragment_id) REFERENCES sobi_fragment(fragment_id) ON UPDATE CASCADE ON DELETE CASCADE;


--
-- Name: bill_milestone_last_fragment_id_fkey; Type: FK CONSTRAINT; Schema: master; Owner: postgres
--

ALTER TABLE ONLY bill_milestone
    ADD CONSTRAINT bill_milestone_last_fragment_id_fkey FOREIGN KEY (last_fragment_id) REFERENCES sobi_fragment(fragment_id) ON UPDATE CASCADE ON DELETE CASCADE;


--
-- Name: bill_previous_version_bill_print_no_fkey; Type: FK CONSTRAINT; Schema: master; Owner: postgres
--

ALTER TABLE ONLY bill_previous_version
    ADD CONSTRAINT bill_previous_version_bill_print_no_fkey FOREIGN KEY (bill_print_no, bill_session_year) REFERENCES bill(print_no, session_year) ON UPDATE CASCADE ON DELETE CASCADE;


--
-- Name: bill_previous_version_last_fragment_id_fkey; Type: FK CONSTRAINT; Schema: master; Owner: postgres
--

ALTER TABLE ONLY bill_previous_version
    ADD CONSTRAINT bill_previous_version_last_fragment_id_fkey FOREIGN KEY (last_fragment_id) REFERENCES sobi_fragment(fragment_id) ON UPDATE CASCADE ON DELETE CASCADE;


--
-- Name: bill_sponsor_additional_bill_print_no_fkey; Type: FK CONSTRAINT; Schema: master; Owner: postgres
--

ALTER TABLE ONLY bill_sponsor_additional
    ADD CONSTRAINT bill_sponsor_additional_bill_print_no_fkey FOREIGN KEY (bill_print_no, bill_session_year) REFERENCES bill(print_no, session_year) ON UPDATE CASCADE ON DELETE CASCADE;


--
-- Name: bill_sponsor_additional_session_member_id_fkey; Type: FK CONSTRAINT; Schema: master; Owner: postgres
--

ALTER TABLE ONLY bill_sponsor_additional
    ADD CONSTRAINT bill_sponsor_additional_session_member_id_fkey FOREIGN KEY (session_member_id) REFERENCES public.session_member(id) ON UPDATE CASCADE ON DELETE CASCADE;


--
-- Name: bill_sponsor_bill_print_no_fkey; Type: FK CONSTRAINT; Schema: master; Owner: postgres
--

ALTER TABLE ONLY bill_sponsor
    ADD CONSTRAINT bill_sponsor_bill_print_no_fkey FOREIGN KEY (bill_print_no, bill_session_year) REFERENCES bill(print_no, session_year) ON UPDATE CASCADE ON DELETE CASCADE;


--
-- Name: bill_sponsor_last_fragment_id_fkey; Type: FK CONSTRAINT; Schema: master; Owner: postgres
--

ALTER TABLE ONLY bill_sponsor
    ADD CONSTRAINT bill_sponsor_last_fragment_id_fkey FOREIGN KEY (last_fragment_id) REFERENCES sobi_fragment(fragment_id) ON UPDATE CASCADE ON DELETE CASCADE;


--
-- Name: bill_sponsor_session_member_id_fkey; Type: FK CONSTRAINT; Schema: master; Owner: postgres
--

ALTER TABLE ONLY bill_sponsor
    ADD CONSTRAINT bill_sponsor_session_member_id_fkey FOREIGN KEY (session_member_id) REFERENCES public.session_member(id) ON UPDATE CASCADE ON DELETE CASCADE;


--
-- Name: bill_veto_bill_print_no_fkey; Type: FK CONSTRAINT; Schema: master; Owner: postgres
--

ALTER TABLE ONLY bill_veto
    ADD CONSTRAINT bill_veto_bill_print_no_fkey FOREIGN KEY (bill_print_no, session_year) REFERENCES bill(print_no, session_year) ON UPDATE CASCADE ON DELETE CASCADE;


--
-- Name: bill_veto_last_fragment_id_fkey; Type: FK CONSTRAINT; Schema: master; Owner: postgres
--

ALTER TABLE ONLY bill_veto
    ADD CONSTRAINT bill_veto_last_fragment_id_fkey FOREIGN KEY (last_fragment_id) REFERENCES sobi_fragment(fragment_id) ON UPDATE CASCADE ON DELETE CASCADE;


--
-- Name: calendar_active_list_calendar_number_fkey; Type: FK CONSTRAINT; Schema: master; Owner: postgres
--

ALTER TABLE ONLY calendar_active_list
    ADD CONSTRAINT calendar_active_list_calendar_number_fkey FOREIGN KEY (calendar_no, calendar_year) REFERENCES calendar(calendar_no, calendar_year);


--
-- Name: calendar_active_list_entry_calendar_active_list_id_fkey; Type: FK CONSTRAINT; Schema: master; Owner: postgres
--

ALTER TABLE ONLY calendar_active_list_entry
    ADD CONSTRAINT calendar_active_list_entry_calendar_active_list_id_fkey FOREIGN KEY (calendar_active_list_id) REFERENCES calendar_active_list(id) ON UPDATE CASCADE ON DELETE CASCADE;


--
-- Name: calendar_active_list_last_fragment_id_fkey; Type: FK CONSTRAINT; Schema: master; Owner: postgres
--

ALTER TABLE ONLY calendar_active_list
    ADD CONSTRAINT calendar_active_list_last_fragment_id_fkey FOREIGN KEY (last_fragment_id) REFERENCES sobi_fragment(fragment_id) ON UPDATE CASCADE ON DELETE CASCADE;


--
-- Name: calendar_last_fragment_id_fkey; Type: FK CONSTRAINT; Schema: master; Owner: postgres
--

ALTER TABLE ONLY calendar
    ADD CONSTRAINT calendar_last_fragment_id_fkey FOREIGN KEY (last_fragment_id) REFERENCES sobi_fragment(fragment_id) ON UPDATE CASCADE ON DELETE CASCADE;


--
-- Name: calendar_supplemental_calendar_no_fkey; Type: FK CONSTRAINT; Schema: master; Owner: postgres
--

ALTER TABLE ONLY calendar_supplemental
    ADD CONSTRAINT calendar_supplemental_calendar_no_fkey FOREIGN KEY (calendar_no, calendar_year) REFERENCES calendar(calendar_no, calendar_year);


--
-- Name: calendar_supplemental_entry_calendar_sup_id_fkey; Type: FK CONSTRAINT; Schema: master; Owner: postgres
--

ALTER TABLE ONLY calendar_supplemental_entry
    ADD CONSTRAINT calendar_supplemental_entry_calendar_sup_id_fkey FOREIGN KEY (calendar_sup_id) REFERENCES calendar_supplemental(id) ON UPDATE CASCADE ON DELETE CASCADE;


--
-- Name: calendar_supplemental_entry_last_fragment_id_fkey; Type: FK CONSTRAINT; Schema: master; Owner: postgres
--

ALTER TABLE ONLY calendar_supplemental_entry
    ADD CONSTRAINT calendar_supplemental_entry_last_fragment_id_fkey FOREIGN KEY (last_fragment_id) REFERENCES sobi_fragment(fragment_id) ON UPDATE CASCADE ON DELETE CASCADE;


--
-- Name: calendar_supplemental_last_fragment_id_fkey; Type: FK CONSTRAINT; Schema: master; Owner: postgres
--

ALTER TABLE ONLY calendar_supplemental
    ADD CONSTRAINT calendar_supplemental_last_fragment_id_fkey FOREIGN KEY (last_fragment_id) REFERENCES sobi_fragment(fragment_id) ON UPDATE CASCADE ON DELETE CASCADE;


--
-- Name: committee_member_chamber_fkey; Type: FK CONSTRAINT; Schema: master; Owner: postgres
--

ALTER TABLE ONLY committee_member
    ADD CONSTRAINT committee_member_chamber_fkey FOREIGN KEY (chamber, committee_name, session_year, version_created) REFERENCES committee_version(chamber, committee_name, session_year, created) ON UPDATE CASCADE ON DELETE CASCADE;


--
-- Name: committee_member_chamber_fkey1; Type: FK CONSTRAINT; Schema: master; Owner: postgres
--

ALTER TABLE ONLY committee_member
    ADD CONSTRAINT committee_member_chamber_fkey1 FOREIGN KEY (chamber, committee_name) REFERENCES committee(chamber, name) ON UPDATE CASCADE ON DELETE CASCADE;


--
-- Name: committee_member_session_member_id_fkey; Type: FK CONSTRAINT; Schema: master; Owner: postgres
--

ALTER TABLE ONLY committee_member
    ADD CONSTRAINT committee_member_session_member_id_fkey FOREIGN KEY (session_member_id) REFERENCES public.session_member(id) ON UPDATE CASCADE ON DELETE CASCADE;


--
-- Name: committee_version_chamber_fkey; Type: FK CONSTRAINT; Schema: master; Owner: postgres
--

ALTER TABLE ONLY committee_version
    ADD CONSTRAINT committee_version_chamber_fkey FOREIGN KEY (chamber, committee_name) REFERENCES committee(chamber, name) ON UPDATE CASCADE ON DELETE CASCADE;


--
-- Name: daybreak_bill_action_report_date_fkey; Type: FK CONSTRAINT; Schema: master; Owner: postgres
--

ALTER TABLE ONLY daybreak_bill_action
    ADD CONSTRAINT daybreak_bill_action_report_date_fkey FOREIGN KEY (report_date, bill_print_no, bill_session_year) REFERENCES daybreak_bill(report_date, bill_print_no, bill_session_year);


--
-- Name: daybreak_bill_amendment_report_date_fkey; Type: FK CONSTRAINT; Schema: master; Owner: postgres
--

ALTER TABLE ONLY daybreak_bill_amendment
    ADD CONSTRAINT daybreak_bill_amendment_report_date_fkey FOREIGN KEY (report_date, bill_print_no, bill_session_year) REFERENCES daybreak_bill(report_date, bill_print_no, bill_session_year);


--
-- Name: daybreak_bill_report_date_fkey; Type: FK CONSTRAINT; Schema: master; Owner: postgres
--

ALTER TABLE ONLY daybreak_bill
    ADD CONSTRAINT daybreak_bill_report_date_fkey FOREIGN KEY (report_date, bill_print_no, bill_session_year) REFERENCES daybreak_fragment(report_date, bill_print_no, bill_session_year);


--
-- Name: daybreak_bill_sponsors_report_date_fkey; Type: FK CONSTRAINT; Schema: master; Owner: postgres
--

ALTER TABLE ONLY daybreak_bill_sponsor
    ADD CONSTRAINT daybreak_bill_sponsors_report_date_fkey FOREIGN KEY (report_date, bill_print_no, bill_session_year) REFERENCES daybreak_bill(report_date, bill_print_no, bill_session_year);


--
-- Name: daybreak_fragment_report_date_fkey; Type: FK CONSTRAINT; Schema: master; Owner: postgres
--

ALTER TABLE ONLY daybreak_fragment
    ADD CONSTRAINT daybreak_fragment_report_date_fkey FOREIGN KEY (report_date, filename) REFERENCES daybreak_file(report_date, filename);


--
-- Name: daybreak_page_file_entry_report_date_fkey; Type: FK CONSTRAINT; Schema: master; Owner: postgres
--

ALTER TABLE ONLY daybreak_page_file_entry
    ADD CONSTRAINT daybreak_page_file_entry_report_date_fkey FOREIGN KEY (report_date, filename) REFERENCES daybreak_file(report_date, filename);


--
-- Name: law_document_law_file_id_fkey; Type: FK CONSTRAINT; Schema: master; Owner: postgres
--

ALTER TABLE ONLY law_document
    ADD CONSTRAINT law_document_law_file_id_fkey FOREIGN KEY (law_file_name) REFERENCES law_file(file_name) ON UPDATE CASCADE ON DELETE CASCADE;


--
-- Name: law_tree_doc_id_fkey; Type: FK CONSTRAINT; Schema: master; Owner: postgres
--

ALTER TABLE ONLY law_tree
    ADD CONSTRAINT law_tree_doc_id_fkey FOREIGN KEY (doc_id, doc_published_date) REFERENCES law_document(document_id, published_date) ON UPDATE CASCADE ON DELETE CASCADE;


--
-- Name: law_tree_law_file_fkey; Type: FK CONSTRAINT; Schema: master; Owner: postgres
--

ALTER TABLE ONLY law_tree
    ADD CONSTRAINT law_tree_law_file_fkey FOREIGN KEY (law_file) REFERENCES law_file(file_name) ON UPDATE CASCADE ON DELETE CASCADE;


--
-- Name: law_tree_law_id_fkey; Type: FK CONSTRAINT; Schema: master; Owner: postgres
--

ALTER TABLE ONLY law_tree
    ADD CONSTRAINT law_tree_law_id_fkey FOREIGN KEY (law_id) REFERENCES law_info(law_id) ON UPDATE CASCADE ON DELETE CASCADE;


--
-- Name: law_tree_parent_doc_id_fkey; Type: FK CONSTRAINT; Schema: master; Owner: postgres
--

ALTER TABLE ONLY law_tree
    ADD CONSTRAINT law_tree_parent_doc_id_fkey FOREIGN KEY (parent_doc_id, parent_doc_published_date) REFERENCES law_document(document_id, published_date) ON UPDATE CASCADE ON DELETE CASCADE;


--
-- Name: sobi_change_log_sobi_fragment_id_fkey; Type: FK CONSTRAINT; Schema: master; Owner: postgres
--

ALTER TABLE ONLY sobi_change_log
    ADD CONSTRAINT sobi_change_log_sobi_fragment_id_fkey FOREIGN KEY (sobi_fragment_id) REFERENCES sobi_fragment(fragment_id) ON UPDATE CASCADE ON DELETE CASCADE;


--
-- Name: sobi_fragment_sobi_file_name_fkey; Type: FK CONSTRAINT; Schema: master; Owner: postgres
--

ALTER TABLE ONLY sobi_fragment
    ADD CONSTRAINT sobi_fragment_sobi_file_name_fkey FOREIGN KEY (sobi_file_name) REFERENCES sobi_file(file_name) ON UPDATE CASCADE ON DELETE CASCADE;


--
-- Name: spotcheck_mismatch_observation_id_fkey; Type: FK CONSTRAINT; Schema: master; Owner: postgres
--

ALTER TABLE ONLY spotcheck_mismatch
    ADD CONSTRAINT spotcheck_mismatch_observation_id_fkey FOREIGN KEY (observation_id) REFERENCES spotcheck_observation(id) ON UPDATE CASCADE ON DELETE CASCADE;


--
-- Name: spotcheck_observation_spotcheck_report_id_fkey; Type: FK CONSTRAINT; Schema: master; Owner: postgres
--

ALTER TABLE ONLY spotcheck_observation
    ADD CONSTRAINT spotcheck_observation_spotcheck_report_id_fkey FOREIGN KEY (report_id) REFERENCES spotcheck_report(id) ON UPDATE CASCADE ON DELETE CASCADE;


--
-- Name: transcript_file_fk; Type: FK CONSTRAINT; Schema: master; Owner: postgres
--

ALTER TABLE ONLY transcript
    ADD CONSTRAINT transcript_file_fk FOREIGN KEY (transcript_file) REFERENCES transcript_file(file_name);


SET search_path = public, pg_catalog;

--
-- Name: member_person_id_fkey; Type: FK CONSTRAINT; Schema: public; Owner: postgres
--

ALTER TABLE ONLY member
    ADD CONSTRAINT member_person_id_fkey FOREIGN KEY (person_id) REFERENCES person(id) ON UPDATE CASCADE ON DELETE CASCADE;


--
-- Name: session_member_member_id_fkey; Type: FK CONSTRAINT; Schema: public; Owner: postgres
--

ALTER TABLE ONLY session_member
    ADD CONSTRAINT session_member_member_id_fkey FOREIGN KEY (member_id) REFERENCES member(id) ON UPDATE CASCADE ON DELETE CASCADE;


--
-- Name: master; Type: ACL; Schema: -; Owner: postgres
--

REVOKE ALL ON SCHEMA master FROM PUBLIC;
REVOKE ALL ON SCHEMA master FROM postgres;
GRANT ALL ON SCHEMA master TO postgres;


--
-- Name: public; Type: ACL; Schema: -; Owner: postgres
--

REVOKE ALL ON SCHEMA public FROM PUBLIC;
REVOKE ALL ON SCHEMA public FROM postgres;
GRANT ALL ON SCHEMA public TO postgres;
GRANT ALL ON SCHEMA public TO PUBLIC;


--
-- PostgreSQL database dump complete
--
<|MERGE_RESOLUTION|>--- conflicted
+++ resolved
@@ -25,51 +25,6 @@
 COMMENT ON SCHEMA master IS 'Processed legislative data';
 
 
-<<<<<<< HEAD
-=======
---
--- Name: plpgsql; Type: EXTENSION; Schema: -; Owner: 
---
-
-CREATE EXTENSION IF NOT EXISTS plpgsql WITH SCHEMA pg_catalog;
-
-
---
--- Name: EXTENSION plpgsql; Type: COMMENT; Schema: -; Owner: 
---
-
-COMMENT ON EXTENSION plpgsql IS 'PL/pgSQL procedural language';
-
-
---
--- Name: citext; Type: EXTENSION; Schema: -; Owner: 
---
-
-CREATE EXTENSION IF NOT EXISTS citext WITH SCHEMA public;
-
-
---
--- Name: EXTENSION citext; Type: COMMENT; Schema: -; Owner: 
---
-
-COMMENT ON EXTENSION citext IS 'data type for case-insensitive character strings';
-
-
---
--- Name: hstore; Type: EXTENSION; Schema: -; Owner: 
---
-
-CREATE EXTENSION IF NOT EXISTS hstore WITH SCHEMA public;
-
-
---
--- Name: EXTENSION hstore; Type: COMMENT; Schema: -; Owner: 
---
-
-COMMENT ON EXTENSION hstore IS 'data type for storing sets of (key, value) pairs';
-
-
->>>>>>> 7fa9bbac
 SET search_path = master, pg_catalog;
 
 --
@@ -757,8 +712,8 @@
 --
 
 CREATE TABLE bill (
-    print_no text NOT NULL,
-    session_year smallint NOT NULL,
+    bill_print_no text NOT NULL,
+    bill_session_year smallint NOT NULL,
     title text,
     summary text,
     active_version character(1) NOT NULL,
@@ -788,17 +743,17 @@
 
 
 --
--- Name: COLUMN bill.print_no; Type: COMMENT; Schema: master; Owner: postgres
---
-
-COMMENT ON COLUMN bill.print_no IS 'The base print no (e.g S1234)';
-
-
---
--- Name: COLUMN bill.session_year; Type: COMMENT; Schema: master; Owner: postgres
---
-
-COMMENT ON COLUMN bill.session_year IS 'The session year this bill was active in';
+-- Name: COLUMN bill.bill_print_no; Type: COMMENT; Schema: master; Owner: postgres
+--
+
+COMMENT ON COLUMN bill.bill_print_no IS 'The base print no (e.g S1234)';
+
+
+--
+-- Name: COLUMN bill.bill_session_year; Type: COMMENT; Schema: master; Owner: postgres
+--
+
+COMMENT ON COLUMN bill.bill_session_year IS 'The session year this bill was active in';
 
 
 --
@@ -920,7 +875,7 @@
 CREATE TABLE bill_amendment (
     bill_print_no text NOT NULL,
     bill_session_year smallint NOT NULL,
-    version character(1) NOT NULL,
+    bill_amend_version character(1) NOT NULL,
     sponsor_memo text,
     act_clause text,
     full_text text,
@@ -1872,7 +1827,6 @@
 
 
 --
-<<<<<<< HEAD
 -- Name: data_process_run_unit; Type: TABLE; Schema: master; Owner: postgres; Tablespace: 
 --
 
@@ -1942,8 +1896,6 @@
 
 
 --
-=======
->>>>>>> 7fa9bbac
 -- Name: daybreak_bill; Type: TABLE; Schema: master; Owner: postgres; Tablespace: 
 --
 
@@ -2156,6 +2108,17 @@
 
 COMMENT ON TABLE daybreak_report IS 'Indicates which set of daybreaks reports have been generated for';
 
+
+--
+-- Name: law_change_log; Type: TABLE; Schema: master; Owner: postgres; Tablespace: 
+--
+
+CREATE TABLE law_change_log (
+    action text
+);
+
+
+ALTER TABLE master.law_change_log OWNER TO postgres;
 
 --
 -- Name: law_document; Type: TABLE; Schema: master; Owner: postgres; Tablespace: 
@@ -2937,18 +2900,6 @@
 
 
 --
--- Name: sobi_fragment_process; Type: TABLE; Schema: master; Owner: postgres; Tablespace: 
---
-
-CREATE TABLE sobi_fragment_process (
-    id integer NOT NULL,
-    fragment_id text NOT NULL
-);
-
-
-ALTER TABLE master.sobi_fragment_process OWNER TO postgres;
-
---
 -- Name: sobi_fragment_process_id_seq; Type: SEQUENCE; Schema: master; Owner: postgres
 --
 
@@ -2966,7 +2917,7 @@
 -- Name: sobi_fragment_process_id_seq; Type: SEQUENCE OWNED BY; Schema: master; Owner: postgres
 --
 
-ALTER SEQUENCE sobi_fragment_process_id_seq OWNED BY sobi_fragment_process.id;
+ALTER SEQUENCE sobi_fragment_process_id_seq OWNED BY data_process_run.id;
 
 
 --
@@ -3237,7 +3188,6 @@
 SET search_path = public, pg_catalog;
 
 --
-<<<<<<< HEAD
 -- Name: adminuser; Type: TABLE; Schema: public; Owner: postgres; Tablespace: 
 --
 
@@ -3303,7 +3253,7 @@
 
 
 --
--- Name: apiuser; Type: TABLE; Schema: public; Owner: postgres; Tablespace: 
+-- Name: apiuser; Type: TABLE; Schema: public; Owner: postgres; Tablespace:
 --
 
 CREATE TABLE apiuser (
@@ -3352,8 +3302,6 @@
 
 
 --
-=======
->>>>>>> 7fa9bbac
 -- Name: member; Type: TABLE; Schema: public; Owner: postgres; Tablespace: 
 --
 
@@ -3689,14 +3637,21 @@
 -- Name: id; Type: DEFAULT; Schema: master; Owner: postgres
 --
 
+ALTER TABLE ONLY data_process_run ALTER COLUMN id SET DEFAULT nextval('sobi_fragment_process_id_seq'::regclass);
+
+
+--
+-- Name: id; Type: DEFAULT; Schema: master; Owner: postgres
+--
+
+ALTER TABLE ONLY data_process_run_unit ALTER COLUMN id SET DEFAULT nextval('data_process_log_id_seq'::regclass);
+
+
+--
+-- Name: id; Type: DEFAULT; Schema: master; Owner: postgres
+--
+
 ALTER TABLE ONLY sobi_change_log ALTER COLUMN id SET DEFAULT nextval('sobi_change_log_id_seq'::regclass);
-
-
---
--- Name: id; Type: DEFAULT; Schema: master; Owner: postgres
---
-
-ALTER TABLE ONLY sobi_fragment_process ALTER COLUMN id SET DEFAULT nextval('sobi_fragment_process_id_seq'::regclass);
 
 
 --
@@ -3885,7 +3840,7 @@
 --
 
 ALTER TABLE ONLY bill_amendment
-    ADD CONSTRAINT bill_amendment_pkey PRIMARY KEY (bill_print_no, bill_session_year, version);
+    ADD CONSTRAINT bill_amendment_pkey PRIMARY KEY (bill_print_no, bill_session_year, bill_amend_version);
 
 
 --
@@ -3973,7 +3928,7 @@
 --
 
 ALTER TABLE ONLY bill
-    ADD CONSTRAINT bill_pkey PRIMARY KEY (print_no, session_year);
+    ADD CONSTRAINT bill_pkey PRIMARY KEY (bill_print_no, bill_session_year);
 
 
 --
@@ -4113,6 +4068,14 @@
 
 
 --
+-- Name: data_process_log_pkey; Type: CONSTRAINT; Schema: master; Owner: postgres; Tablespace: 
+--
+
+ALTER TABLE ONLY data_process_run_unit
+    ADD CONSTRAINT data_process_log_pkey PRIMARY KEY (id);
+
+
+--
 -- Name: daybreak_bill_action_report_date_bill_print_no_bill_session_key; Type: CONSTRAINT; Schema: master; Owner: postgres; Tablespace: 
 --
 
@@ -4216,6 +4179,45 @@
     ADD CONSTRAINT law_tree_pkey PRIMARY KEY (law_id, published_date, doc_id, doc_published_date);
 
 
+--
+-- Name: public_hearing_attendance_pkey; Type: CONSTRAINT; Schema: master; Owner: postgres; Tablespace: 
+--
+
+ALTER TABLE ONLY public_hearing_attendance
+    ADD CONSTRAINT public_hearing_attendance_pkey PRIMARY KEY (title, date_time, session_member_id);
+
+
+--
+-- Name: public_hearing_committee_pkey; Type: CONSTRAINT; Schema: master; Owner: postgres; Tablespace: 
+--
+
+ALTER TABLE ONLY public_hearing_committee
+    ADD CONSTRAINT public_hearing_committee_pkey PRIMARY KEY (title, date_time, committee_name, committee_chamber);
+
+
+--
+-- Name: public_hearing_file_pkey; Type: CONSTRAINT; Schema: master; Owner: postgres; Tablespace: 
+--
+
+ALTER TABLE ONLY public_hearing_file
+    ADD CONSTRAINT public_hearing_file_pkey PRIMARY KEY (file_name);
+
+
+--
+-- Name: public_hearing_pkey; Type: CONSTRAINT; Schema: master; Owner: postgres; Tablespace: 
+--
+
+ALTER TABLE ONLY public_hearing
+    ADD CONSTRAINT public_hearing_pkey PRIMARY KEY (title, date_time);
+
+
+--
+-- Name: sobi_change_log_pkey; Type: CONSTRAINT; Schema: master; Owner: postgres; Tablespace: 
+--
+
+ALTER TABLE ONLY sobi_change_log
+    ADD CONSTRAINT sobi_change_log_pkey PRIMARY KEY (id);
+
 
 --
 -- Name: sobi_fragment_pkey; Type: CONSTRAINT; Schema: master; Owner: postgres; Tablespace: 
@@ -4229,7 +4231,7 @@
 -- Name: sobi_fragment_process_pkey; Type: CONSTRAINT; Schema: master; Owner: postgres; Tablespace: 
 --
 
-ALTER TABLE ONLY sobi_fragment_process
+ALTER TABLE ONLY data_process_run
     ADD CONSTRAINT sobi_fragment_process_pkey PRIMARY KEY (id);
 
 
@@ -4300,6 +4302,30 @@
 SET search_path = public, pg_catalog;
 
 --
+-- Name: adminuser_pkey; Type: CONSTRAINT; Schema: public; Owner: postgres; Tablespace: 
+--
+
+ALTER TABLE ONLY adminuser
+    ADD CONSTRAINT adminuser_pkey PRIMARY KEY (username);
+
+
+--
+-- Name: apiuser_email_addr_key; Type: CONSTRAINT; Schema: public; Owner: postgres; Tablespace: 
+--
+
+ALTER TABLE ONLY apiuser
+    ADD CONSTRAINT apiuser_email_addr_key UNIQUE (email_addr);
+
+
+--
+-- Name: apiuser_pkey; Type: CONSTRAINT; Schema: public; Owner: postgres; Tablespace: 
+--
+
+ALTER TABLE ONLY apiuser
+    ADD CONSTRAINT apiuser_pkey PRIMARY KEY (apikey);
+
+
+--
 -- Name: member_pkey; Type: CONSTRAINT; Schema: public; Owner: postgres; Tablespace: 
 --
 
@@ -4352,7 +4378,7 @@
 -- Name: bill_session_year_idx; Type: INDEX; Schema: master; Owner: postgres; Tablespace: 
 --
 
-CREATE INDEX bill_session_year_idx ON bill USING btree (session_year);
+CREATE INDEX bill_session_year_idx ON bill USING btree (bill_session_year);
 
 
 --
@@ -4363,21 +4389,21 @@
 
 
 --
--- Name: data_process_run_start_date_idx; Type: INDEX; Schema: master; Owner: postgres; Tablespace: 
+-- Name: data_process_run_start_date_idx; Type: INDEX; Schema: master; Owner: postgres; Tablespace:
 --
 
 CREATE INDEX data_process_run_start_date_idx ON data_process_run USING btree (process_start_date_time);
 
 
 --
--- Name: data_process_run_unit_start_date_time_idx; Type: INDEX; Schema: master; Owner: postgres; Tablespace: 
+-- Name: data_process_run_unit_start_date_time_idx; Type: INDEX; Schema: master; Owner: postgres; Tablespace:
 --
 
 CREATE INDEX data_process_run_unit_start_date_time_idx ON data_process_run_unit USING btree (start_date_time);
 
 
 --
--- Name: daybreak_sponsor_pkey; Type: INDEX; Schema: master; Owner: postgres; Tablespace: 
+-- Name: daybreak_sponsor_pkey; Type: INDEX; Schema: master; Owner: postgres; Tablespace:
 --
 
 CREATE INDEX daybreak_sponsor_pkey ON daybreak_bill_sponsor USING btree (report_date, bill_print_no, bill_session_year, type, member_short_name);
@@ -4545,10 +4571,10 @@
 
 
 --
--- Name: log_bill_update; Type: TRIGGER; Schema: master; Owner: postgres
---
-
-CREATE TRIGGER log_bill_update BEFORE INSERT OR DELETE OR UPDATE ON bill FOR EACH ROW EXECUTE PROCEDURE log_sobi_updates('print_no', 'session_year');
+-- Name: log_bill_updates; Type: TRIGGER; Schema: master; Owner: postgres
+--
+
+CREATE TRIGGER log_bill_updates BEFORE INSERT OR DELETE OR UPDATE ON bill FOR EACH ROW EXECUTE PROCEDURE log_sobi_updates('bill_print_no', 'bill_session_year');
 
 
 --
@@ -4750,7 +4776,7 @@
 --
 
 ALTER TABLE ONLY bill_amendment_action
-    ADD CONSTRAINT bill_amendment_action_bill_print_no_fkey FOREIGN KEY (bill_print_no, bill_session_year, bill_amend_version) REFERENCES bill_amendment(bill_print_no, bill_session_year, version) ON UPDATE CASCADE ON DELETE CASCADE;
+    ADD CONSTRAINT bill_amendment_action_bill_print_no_fkey FOREIGN KEY (bill_print_no, bill_session_year, bill_amend_version) REFERENCES bill_amendment(bill_print_no, bill_session_year, bill_amend_version) ON UPDATE CASCADE ON DELETE CASCADE;
 
 
 --
@@ -4766,7 +4792,7 @@
 --
 
 ALTER TABLE ONLY bill_amendment
-    ADD CONSTRAINT bill_amendment_bill_print_no_fkey FOREIGN KEY (bill_print_no, bill_session_year) REFERENCES bill(print_no, session_year) ON UPDATE CASCADE ON DELETE CASCADE;
+    ADD CONSTRAINT bill_amendment_bill_print_no_fkey FOREIGN KEY (bill_print_no, bill_session_year) REFERENCES bill(bill_print_no, bill_session_year) ON UPDATE CASCADE ON DELETE CASCADE;
 
 
 --
@@ -4774,7 +4800,7 @@
 --
 
 ALTER TABLE ONLY bill_amendment_cosponsor
-    ADD CONSTRAINT bill_amendment_cosponsor_bill_print_no_fkey FOREIGN KEY (bill_print_no, bill_session_year, bill_amend_version) REFERENCES bill_amendment(bill_print_no, bill_session_year, version) ON UPDATE CASCADE ON DELETE CASCADE;
+    ADD CONSTRAINT bill_amendment_cosponsor_bill_print_no_fkey FOREIGN KEY (bill_print_no, bill_session_year, bill_amend_version) REFERENCES bill_amendment(bill_print_no, bill_session_year, bill_amend_version) ON UPDATE CASCADE ON DELETE CASCADE;
 
 
 --
@@ -4806,7 +4832,7 @@
 --
 
 ALTER TABLE ONLY bill_amendment_multi_sponsor
-    ADD CONSTRAINT bill_amendment_multi_sponsor_bill_print_no_fkey FOREIGN KEY (bill_print_no, bill_session_year, bill_amend_version) REFERENCES bill_amendment(bill_print_no, bill_session_year, version) ON UPDATE CASCADE ON DELETE CASCADE;
+    ADD CONSTRAINT bill_amendment_multi_sponsor_bill_print_no_fkey FOREIGN KEY (bill_print_no, bill_session_year, bill_amend_version) REFERENCES bill_amendment(bill_print_no, bill_session_year, bill_amend_version) ON UPDATE CASCADE ON DELETE CASCADE;
 
 
 --
@@ -4830,7 +4856,7 @@
 --
 
 ALTER TABLE ONLY bill_amendment_publish_status
-    ADD CONSTRAINT bill_amendment_publish_status_bill_print_no_fkey FOREIGN KEY (bill_print_no, bill_session_year) REFERENCES bill(print_no, session_year) ON UPDATE CASCADE ON DELETE CASCADE;
+    ADD CONSTRAINT bill_amendment_publish_status_bill_print_no_fkey FOREIGN KEY (bill_print_no, bill_session_year) REFERENCES bill(bill_print_no, bill_session_year) ON UPDATE CASCADE ON DELETE CASCADE;
 
 
 --
@@ -4846,7 +4872,7 @@
 --
 
 ALTER TABLE ONLY bill_amendment_same_as
-    ADD CONSTRAINT bill_amendment_same_as_bill_print_no_fkey FOREIGN KEY (bill_print_no, bill_session_year, bill_amend_version) REFERENCES bill_amendment(bill_print_no, bill_session_year, version) ON UPDATE CASCADE ON DELETE CASCADE;
+    ADD CONSTRAINT bill_amendment_same_as_bill_print_no_fkey FOREIGN KEY (bill_print_no, bill_session_year, bill_amend_version) REFERENCES bill_amendment(bill_print_no, bill_session_year, bill_amend_version) ON UPDATE CASCADE ON DELETE CASCADE;
 
 
 --
@@ -4862,7 +4888,7 @@
 --
 
 ALTER TABLE ONLY bill_amendment_vote_info
-    ADD CONSTRAINT bill_amendment_vote_bill_print_no_fkey FOREIGN KEY (bill_print_no, bill_session_year, bill_amend_version) REFERENCES bill_amendment(bill_print_no, bill_session_year, version) ON UPDATE CASCADE ON DELETE CASCADE;
+    ADD CONSTRAINT bill_amendment_vote_bill_print_no_fkey FOREIGN KEY (bill_print_no, bill_session_year, bill_amend_version) REFERENCES bill_amendment(bill_print_no, bill_session_year, bill_amend_version) ON UPDATE CASCADE ON DELETE CASCADE;
 
 
 --
@@ -4902,7 +4928,7 @@
 --
 
 ALTER TABLE ONLY bill_approval
-    ADD CONSTRAINT bill_approval_bill_print_no_fkey FOREIGN KEY (bill_print_no, session_year) REFERENCES bill(print_no, session_year);
+    ADD CONSTRAINT bill_approval_bill_print_no_fkey FOREIGN KEY (bill_print_no, session_year) REFERENCES bill(bill_print_no, bill_session_year);
 
 
 --
@@ -4910,7 +4936,7 @@
 --
 
 ALTER TABLE ONLY bill_approval
-    ADD CONSTRAINT bill_approval_bill_print_no_fkey1 FOREIGN KEY (bill_print_no, session_year, bill_version) REFERENCES bill_amendment(bill_print_no, bill_session_year, version);
+    ADD CONSTRAINT bill_approval_bill_print_no_fkey1 FOREIGN KEY (bill_print_no, session_year, bill_version) REFERENCES bill_amendment(bill_print_no, bill_session_year, bill_amend_version);
 
 
 --
@@ -4926,7 +4952,7 @@
 --
 
 ALTER TABLE ONLY bill_committee
-    ADD CONSTRAINT bill_committee_bill_print_no_fkey FOREIGN KEY (bill_print_no, bill_session_year) REFERENCES bill(print_no, session_year) ON UPDATE CASCADE ON DELETE CASCADE;
+    ADD CONSTRAINT bill_committee_bill_print_no_fkey FOREIGN KEY (bill_print_no, bill_session_year) REFERENCES bill(bill_print_no, bill_session_year) ON UPDATE CASCADE ON DELETE CASCADE;
 
 
 --
@@ -4946,6 +4972,14 @@
 
 
 --
+-- Name: bill_milestone_bill_print_no_fkey; Type: FK CONSTRAINT; Schema: master; Owner: postgres
+--
+
+ALTER TABLE ONLY bill_milestone
+    ADD CONSTRAINT bill_milestone_bill_print_no_fkey FOREIGN KEY (bill_print_no, bill_session_year) REFERENCES bill(bill_print_no, bill_session_year) ON UPDATE CASCADE ON DELETE CASCADE;
+
+
+--
 -- Name: bill_milestone_last_fragment_id_fkey; Type: FK CONSTRAINT; Schema: master; Owner: postgres
 --
 
@@ -4958,7 +4992,7 @@
 --
 
 ALTER TABLE ONLY bill_previous_version
-    ADD CONSTRAINT bill_previous_version_bill_print_no_fkey FOREIGN KEY (bill_print_no, bill_session_year) REFERENCES bill(print_no, session_year) ON UPDATE CASCADE ON DELETE CASCADE;
+    ADD CONSTRAINT bill_previous_version_bill_print_no_fkey FOREIGN KEY (bill_print_no, bill_session_year) REFERENCES bill(bill_print_no, bill_session_year) ON UPDATE CASCADE ON DELETE CASCADE;
 
 
 --
@@ -4974,7 +5008,7 @@
 --
 
 ALTER TABLE ONLY bill_sponsor_additional
-    ADD CONSTRAINT bill_sponsor_additional_bill_print_no_fkey FOREIGN KEY (bill_print_no, bill_session_year) REFERENCES bill(print_no, session_year) ON UPDATE CASCADE ON DELETE CASCADE;
+    ADD CONSTRAINT bill_sponsor_additional_bill_print_no_fkey FOREIGN KEY (bill_print_no, bill_session_year) REFERENCES bill(bill_print_no, bill_session_year) ON UPDATE CASCADE ON DELETE CASCADE;
 
 
 --
@@ -4990,7 +5024,7 @@
 --
 
 ALTER TABLE ONLY bill_sponsor
-    ADD CONSTRAINT bill_sponsor_bill_print_no_fkey FOREIGN KEY (bill_print_no, bill_session_year) REFERENCES bill(print_no, session_year) ON UPDATE CASCADE ON DELETE CASCADE;
+    ADD CONSTRAINT bill_sponsor_bill_print_no_fkey FOREIGN KEY (bill_print_no, bill_session_year) REFERENCES bill(bill_print_no, bill_session_year) ON UPDATE CASCADE ON DELETE CASCADE;
 
 
 --
@@ -5014,7 +5048,7 @@
 --
 
 ALTER TABLE ONLY bill_veto
-    ADD CONSTRAINT bill_veto_bill_print_no_fkey FOREIGN KEY (bill_print_no, session_year) REFERENCES bill(print_no, session_year) ON UPDATE CASCADE ON DELETE CASCADE;
+    ADD CONSTRAINT bill_veto_bill_print_no_fkey FOREIGN KEY (bill_print_no, session_year) REFERENCES bill(bill_print_no, bill_session_year) ON UPDATE CASCADE ON DELETE CASCADE;
 
 
 --
@@ -5122,6 +5156,14 @@
 
 
 --
+-- Name: data_process_log_process_id_fkey; Type: FK CONSTRAINT; Schema: master; Owner: postgres
+--
+
+ALTER TABLE ONLY data_process_run_unit
+    ADD CONSTRAINT data_process_log_process_id_fkey FOREIGN KEY (process_id) REFERENCES data_process_run(id) ON UPDATE CASCADE ON DELETE CASCADE;
+
+
+--
 -- Name: daybreak_bill_action_report_date_fkey; Type: FK CONSTRAINT; Schema: master; Owner: postgres
 --
 
@@ -5207,6 +5249,38 @@
 
 ALTER TABLE ONLY law_tree
     ADD CONSTRAINT law_tree_parent_doc_id_fkey FOREIGN KEY (parent_doc_id, parent_doc_published_date) REFERENCES law_document(document_id, published_date) ON UPDATE CASCADE ON DELETE CASCADE;
+
+
+--
+-- Name: public_hearing_attendance_session_member_id_fkey; Type: FK CONSTRAINT; Schema: master; Owner: postgres
+--
+
+ALTER TABLE ONLY public_hearing_attendance
+    ADD CONSTRAINT public_hearing_attendance_session_member_id_fkey FOREIGN KEY (session_member_id) REFERENCES public.session_member(id) ON UPDATE CASCADE ON DELETE CASCADE;
+
+
+--
+-- Name: public_hearing_attendance_title_fkey; Type: FK CONSTRAINT; Schema: master; Owner: postgres
+--
+
+ALTER TABLE ONLY public_hearing_attendance
+    ADD CONSTRAINT public_hearing_attendance_title_fkey FOREIGN KEY (title, date_time) REFERENCES public_hearing(title, date_time);
+
+
+--
+-- Name: public_hearing_committee_title_fkey; Type: FK CONSTRAINT; Schema: master; Owner: postgres
+--
+
+ALTER TABLE ONLY public_hearing_committee
+    ADD CONSTRAINT public_hearing_committee_title_fkey FOREIGN KEY (title, date_time) REFERENCES public_hearing(title, date_time) ON DELETE CASCADE;
+
+
+--
+-- Name: public_hearing_public_hearing_file_fkey; Type: FK CONSTRAINT; Schema: master; Owner: postgres
+--
+
+ALTER TABLE ONLY public_hearing
+    ADD CONSTRAINT public_hearing_public_hearing_file_fkey FOREIGN KEY (public_hearing_file) REFERENCES public_hearing_file(file_name);
 
 
 --
