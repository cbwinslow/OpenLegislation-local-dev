# --- Api Auth ----------------------------------------------------------------

# A secret key that is used for validating api requests sent via the UI.
# Set this to something random.

api.secret =

# --- Admin Auth --------------------------------------------------------------

# The default admin user name.
# This admin user will be created automatically during deployment.

default.admin.user =

# The default admin password. The password will get updated during each deployment.

default.admin.password =

# --- Data Directory Configuration --------------------------------------------

# The directory path that serves as the root of the data environment.
# Omit any trailing slashes. (Default: /data/openleg)

env.base = /data/openleg

# The directory path where new files can be staged for processing.
# Omit any trailing slashes. (Default: /data/openleg/staging)

env.staging = /data/openleg/staging

# The directory path where files are archived once they are processed.
# Omit any trailing slashes. (Default: /data/openleg/archive)

env.archive = /data/openleg/archive
env.scraped = /data/openleg/scraped

env.scraped.calendar = /data/openleg/scraped/calendar
env.scraped.assemblyagenda = /data/openleg/scraped/ASMAGEN
env.scraped.senateagenda = /data/openleg/scraped/SENAGEN

# The database schema where the legislative content is persisted.
# (Default: master)

env.schema = master

# --- Processing Configuration ------------------------------------------------

# Allow for processing of data
# (Default: true)

data.process.enabled = true

# Allow persistent logging of all data processing runs
# (Default: true)

data.process.log.enabled = true

# Enable batch processing of SOBIs to improve performance. The updates to the
# SOBIs are stored into memory and flushed at a later time to reduce the number
# of writes.
# NOTE: Enabling this will make the change log inaccurate. (Default: false)

sobi.batch.process.enabled = false

# The maximum number of SOBIs that can be processed without flushing to the
# database. However, the data processors may flush before this limit if they need
# to in order to maintain consistency.
# NOTE: Don't set this too high if the machine doesn't have a lot of JVM memory! (Default: 100)

sobi.batch.process.size = 100

# --- Elastic Search Configuration --------------------------------------------

# Set to true to allow the application to index processed data into elastic search.
# (Default: true)

elastic.search.enabled = true

# The host address where the elastic search node is running
# (Default: localhost)

elastic.search.host = localhost

# The transport client port used to communicate with elastic search from java land
# Typically this is configured to 9300 while the REST API uses 9200.
# (Default: 9300)

elastic.search.port = 9300

# If the elastic search cluster has a name, it must be specified here.
# (Default: elasticsearch)

elastic.search.cluster.name = openleg

# --- Eh Cache Configuration --------------------------------------------------

# The amount of memory to allocate to Eh Cache for all heap based caches (in MB).
# This value cannot exceed the maximum jvm heap size or the application will fail
# to startup. (Recommended: 600)
cache.max.size = 600

# Agenda Cache Size (in MB) (Recommended: 25)
agenda.cache.size = 25

# Bill Cache Size (in MB) (Recommended: 300)
bill.cache.size = 300

# Bill Info Cache Size (in MB) (Recommended: 100)
bill-info.cache.size = 100

# Calendar Cache Size (in MB) (Recommended: 40)
calendar.cache.size = 40

# Law Cache Size (in MB) (Recommended: 10)
law.cache.size = 10

# Committee Cache Size (in MB) (Recommended: 10)
committee.cache.size = 10

# --- Postgres Database Configuration -----------------------------------------

# Database identifier for JDBC.
# (Default: postgresql:)
postgresdb.type = postgresql:

# The class that contains the jdbc driver.
# (Default: org.postgresql.Driver)
postgresdb.driver = org.postgresql.Driver

# The host address for the database.
# (Default: localhost)
postgresdb.host = localhost

# The name of the database used for this app.
# (Default: openleg)
postgresdb.name = openleg

# The username for the user that has access to the database named above.
postgresdb.user =

# And the password..
postgresdb.pass =

# --- Scheduling Configuration ------------------------------------------------

# Enable scheduled processing of data.
# (Default: true)
scheduler.process.enabled = true

# Enable scheduled spot-check reporting.
# (Default: true)
scheduler.spotcheck.enabled = true

# Cron expressions that dictate scheduling for scheduled services
# Format "{second} {minute} {hour} {day of month} {month} {day of week}"

# When to process data. (Default: 0 */5 * * * *)
scheduler.process.cron = 0 */5 * * * *

# When to run spot-check reports. (Default: 0 */2 * * * FRI-SAT)
scheduler.spotcheck.cron = 0 */2 * * * FRI-SAT

<<<<<<< HEAD
# --- CheckMail Configuration -------------------------------------------------
=======
# --- Mail Configuration -----------------------------------------------------------------------------------------------
>>>>>>> bd589589

# Connection information for the mail account that receives daybreak emails
checkmail.host = imap.gmail.com
checkmail.user = nysenatedev
checkmail.pass =
mail.store.protocol = imaps
mail.imaps.ssl.protocols = SSLv3

# Mail directory paths where daybreak emails are stored
checkmail.receiving = OpenLegislationTest/LRSAutomated
checkmail.processed = OpenLegislationTest/LRSProcessed

# Connection information for sending emails
mail.smtp.host = imap.gmail.com
mail.smtp.port = 587
mail.smtp.auth = true
mail.smtp.starttls.enable = true
mail.smtp.user = nysenatedev
mail.smtp.password =
mail.debug = false

# --- Domain Configuration ---------------------------------------------------------------------------------------------

# The domain url that openleg is hosted on (used for generating links)
domain.url = http://localhost:8080<|MERGE_RESOLUTION|>--- conflicted
+++ resolved
@@ -160,11 +160,7 @@
 # When to run spot-check reports. (Default: 0 */2 * * * FRI-SAT)
 scheduler.spotcheck.cron = 0 */2 * * * FRI-SAT
 
-<<<<<<< HEAD
-# --- CheckMail Configuration -------------------------------------------------
-=======
 # --- Mail Configuration -----------------------------------------------------------------------------------------------
->>>>>>> bd589589
 
 # Connection information for the mail account that receives daybreak emails
 checkmail.host = imap.gmail.com
