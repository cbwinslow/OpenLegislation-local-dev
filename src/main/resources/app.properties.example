--- conflicted
+++ resolved
@@ -196,16 +196,10 @@
 # The webhook url used to send slack messages.  See Setup Instructions at https://nysstech.slack.com/services/3391217030
 slack.webhook.url =
 
-<<<<<<< HEAD
-slack.notification.line.limit = 5
-
-# --- Domain Configuration ----------------------------------------------------
-=======
 # Limit the number of lines output for slack notifications (default 5)
 slack.notification.line.limit = 5
 
-# --- Domain Configuration ---------------------------------------------------------------------------------------------
->>>>>>> 61122070
+# --- Domain Configuration ----------------------------------------------------
 
 # The domain url and context path that openleg is hosted on (used for generating links)
 domain.url = http://localhost:8080/legislation