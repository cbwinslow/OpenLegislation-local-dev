<project xmlns="http://maven.apache.org/POM/4.0.0" xmlns:xsi="http://www.w3.org/2001/XMLSchema-instance" xsi:schemaLocation="http://maven.apache.org/POM/4.0.0 http://maven.apache.org/xsd/maven-4.0.0.xsd">
  <modelVersion>4.0.0</modelVersion>
  <groupId>gov.nysenate</groupId>
  <artifactId>legislation</artifactId>
  <packaging>war</packaging>
<<<<<<< HEAD
  <version>2.2.1</version>
=======
  <version>2.5.0</version>
>>>>>>> f9b0d139

  <!-- NY Senate Maven Repository -->

  <repositories>
    <repository>
      <id>gov.nysenate</id>
      <name>NY Senate Maven Repository</name>
      <url>http://dev.nysenate.gov/maven/repo</url>
    </repository>
  </repositories>

  <build>
    <finalName>${project.artifactId}##${project.version}</finalName>
    <plugins>
      <!-- Compiler Plugin -->
      <plugin>
        <artifactId>maven-compiler-plugin</artifactId>
        <version>3.1</version>
        <configuration>
          <source>1.8</source>
          <target>1.8</target>
          <!-- avoid possible encoding issues -->
          <encoding>utf-8</encoding>
        </configuration>
      </plugin>
      <!-- Surefire Plugin -->
      <plugin>
        <groupId>org.apache.maven.plugins</groupId>
        <artifactId>maven-surefire-plugin</artifactId>
        <version>2.19</version>
        <configuration>
          <skipTests>false</skipTests>
          <groups>gov.nysenate.openleg.annotation.UnitTest</groups>
        </configuration>
      </plugin>
      <!-- Failsafe Plugin -->
      <plugin>
        <artifactId>maven-failsafe-plugin</artifactId>
        <version>2.19</version>
        <configuration>
          <groups>gov.nysenate.openleg.annotation.IntegrationTest</groups>
        </configuration>
        <executions>
          <execution>
            <id>integration-test</id>
            <goals>
              <goal>integration-test</goal>
              <goal>verify</goal>
            </goals>
          </execution>
        </executions>
      </plugin>
    </plugins>
  </build>

  <properties>
    <c3p0.version>0.9.1.2</c3p0.version>
    <commons-cli.version>1.2</commons-cli.version>
    <commons-io.version>2.4</commons-io.version>
    <commons-lang.version>3.3.2</commons-lang.version>
    <eh-cache.version>2.8.3</eh-cache.version>
    <elastic-search.version>2.4.1</elastic-search.version>
    <elastic-search-delete-by-query.version>2.4.1</elastic-search-delete-by-query.version>
    <guava.version>18.0</guava.version>
    <guava.jackson.version>2.4.0</guava.jackson.version>
    <http-client.version>4.3.6</http-client.version>
    <jackson.version>2.6.6</jackson.version>
    <jbcrypt.version>0.3m</jbcrypt.version>
    <jsoup.version>1.8.1</jsoup.version>
    <jstl.version>1.2</jstl.version>
    <junit.version>4.12</junit.version>
    <pdfbox.version>1.8.7</pdfbox.version>
    <postgres-jdbc.version>9.4.1209</postgres-jdbc.version>
    <shiro.version>1.2.3</shiro.version>
    <slf4j.version>1.7.5</slf4j.version>
    <spring.version>4.3.9.RELEASE</spring.version>
    <tomcat.servlet.version>8.0.29</tomcat.servlet.version>
    <woodstox.version>4.2.0</woodstox.version>
  </properties>

  <dependencies>
    <!-- Spring -->
    <dependency>
      <groupId>org.springframework</groupId>
      <artifactId>spring-core</artifactId>
      <version>${spring.version}</version>
      <exclusions>
        <exclusion>
          <artifactId>commons-logging</artifactId>
          <groupId>commons-logging</groupId>
        </exclusion>
      </exclusions>
    </dependency>

    <!-- Spring MVC | REST Apis and JSP rendering. -->
    <dependency>
      <groupId>org.springframework</groupId>
      <artifactId>spring-web</artifactId>
      <version>${spring.version}</version>
    </dependency>

    <dependency>
      <groupId>org.springframework</groupId>
      <artifactId>spring-webmvc</artifactId>
      <version>${spring.version}</version>
    </dependency>

    <dependency>
      <groupId>org.springframework</groupId>
      <artifactId>spring-websocket</artifactId>
      <version>${spring.version}</version>
    </dependency>

    <dependency>
      <groupId>org.springframework</groupId>
      <artifactId>spring-messaging</artifactId>
      <version>${spring.version}</version>
    </dependency>

    <!-- Spring context support -->
    <dependency>
      <groupId>org.springframework</groupId>
      <artifactId>spring-context-support</artifactId>
      <version>${spring.version}</version>
    </dependency>

    <!-- Spring JDBC -->
    <dependency>
      <groupId>org.springframework</groupId>
      <artifactId>spring-jdbc</artifactId>
      <version>4.0.5.RELEASE</version>
    </dependency>

    <!-- Servlet -->

    <dependency>
      <groupId>org.apache.tomcat</groupId>
      <artifactId>tomcat-servlet-api</artifactId>
      <version>${tomcat.servlet.version}</version>
      <scope>provided</scope>
    </dependency>

    <dependency>
      <groupId>org.apache.tomcat</groupId>
      <artifactId>tomcat-catalina</artifactId>
      <version>${tomcat.servlet.version}</version>
      <scope>provided</scope>
    </dependency>

    <dependency>
      <groupId>org.apache.tomcat.embed</groupId>
      <artifactId>tomcat-embed-websocket</artifactId>
      <version>${tomcat.servlet.version}</version>
    </dependency>

    <!-- JSTL -->

    <dependency>
      <groupId>jstl</groupId>
      <artifactId>jstl</artifactId>
      <version>${jstl.version}</version>
    </dependency>

    <dependency>
      <groupId>javax.servlet</groupId>
      <artifactId>jstl</artifactId>
      <version>${jstl.version}</version>
    </dependency>

    <!-- Log4J | Logging -->
    <dependency>
      <groupId>org.slf4j</groupId>
      <artifactId>slf4j-api</artifactId>
      <version>${slf4j.version}</version>
    </dependency>

    <dependency>
      <groupId>org.slf4j</groupId>
      <artifactId>jcl-over-slf4j</artifactId>
      <version>${slf4j.version}</version>
    </dependency>

    <dependency>
      <groupId>org.slf4j</groupId>
      <artifactId>slf4j-log4j12</artifactId>
      <version>${slf4j.version}</version>
    </dependency>

    <!-- Guava -->

    <dependency>
      <groupId>com.google.guava</groupId>
      <artifactId>guava</artifactId>
      <version>${guava.version}</version>
    </dependency>

    <dependency>
      <groupId>com.fasterxml.jackson.datatype</groupId>
      <artifactId>jackson-datatype-guava</artifactId>
      <version>${guava.jackson.version}</version>
    </dependency>

    <!-- Elastic Search -->

    <dependency>
      <groupId>org.elasticsearch</groupId>
      <artifactId>elasticsearch</artifactId>
      <version>${elastic-search.version}</version>
    </dependency>

    <dependency>
      <groupId>org.elasticsearch.plugin</groupId>
      <artifactId>delete-by-query</artifactId>
      <version>${elastic-search-delete-by-query.version}</version>
    </dependency>

    <!-- Serializers/Deserializers -->

    <dependency>
      <groupId>com.fasterxml.jackson.core</groupId>
      <artifactId>jackson-core</artifactId>
      <version>${jackson.version}</version>
    </dependency>

    <dependency>
      <groupId>com.fasterxml.jackson.core</groupId>
      <artifactId>jackson-databind</artifactId>
      <version>${jackson.version}</version>
    </dependency>

    <dependency>
      <groupId>com.fasterxml.jackson.dataformat</groupId>
      <artifactId>jackson-dataformat-xml</artifactId>
      <version>${jackson.version}</version>
    </dependency>

    <dependency>
      <groupId>com.fasterxml.jackson.datatype</groupId>
      <artifactId>jackson-datatype-jsr310</artifactId>
      <version>${jackson.version}</version>
    </dependency>

    <dependency>
      <groupId>org.codehaus.woodstox</groupId>
      <artifactId>woodstox-core-asl</artifactId>
      <version>${woodstox.version}</version>
    </dependency>

    <!-- Apache commons -->

    <dependency>
      <groupId>org.apache.commons</groupId>
      <artifactId>commons-lang3</artifactId>
      <version>${commons-lang.version}</version>
    </dependency>

    <dependency>
      <groupId>commons-cli</groupId>
      <artifactId>commons-cli</artifactId>
      <version>${commons-cli.version}</version>
    </dependency>

    <dependency>
      <groupId>org.apache.httpcomponents</groupId>
      <artifactId>httpclient</artifactId>
      <version>${http-client.version}</version>
    </dependency>

    <dependency>
      <groupId>commons-io</groupId>
      <artifactId>commons-io</artifactId>
      <version>${commons-io.version}</version>
    </dependency>

    <!-- Unit Testing -->

    <dependency>
      <groupId>junit</groupId>
      <artifactId>junit</artifactId>
      <version>${junit.version}</version>
    </dependency>

    <!-- Spring Test | Spring based test runners. -->
    <dependency>
      <groupId>org.springframework</groupId>
      <artifactId>spring-test</artifactId>
      <version>${spring.version}</version>
      <scope>test</scope>
    </dependency>

    <dependency>
      <groupId>org.hamcrest</groupId>
      <artifactId>hamcrest-all</artifactId>
      <version>1.3</version>
    </dependency>

    <dependency>
      <groupId>javax.mail</groupId>
      <artifactId>mail</artifactId>
      <version>1.4.7</version>
    </dependency>

    <!-- Database -->

    <dependency>
      <groupId>org.postgresql</groupId>
      <artifactId>postgresql</artifactId>
      <version>${postgres-jdbc.version}</version>
    </dependency>

    <dependency>
      <groupId>c3p0</groupId>
      <artifactId>c3p0</artifactId>
      <version>${c3p0.version}</version>
    </dependency>

    <!-- Caching -->

    <dependency>
      <groupId>net.sf.ehcache</groupId>
      <artifactId>ehcache</artifactId>
      <version>${eh-cache.version}</version>
    </dependency>

    <!-- PDF -->

    <dependency>
      <groupId>org.apache.pdfbox</groupId>
      <artifactId>pdfbox</artifactId>
      <version>${pdfbox.version}</version>
    </dependency>

    <!-- Crypto -->

    <dependency>
      <groupId>org.mindrot</groupId>
      <artifactId>jbcrypt</artifactId>
      <version>${jbcrypt.version}</version>
    </dependency>

    <!-- Security -->

    <dependency>
      <groupId>org.apache.shiro</groupId>
      <artifactId>shiro-core</artifactId>
      <version>${shiro.version}</version>
    </dependency>

    <dependency>
      <groupId>org.apache.shiro</groupId>
      <artifactId>shiro-web</artifactId>
      <version>${shiro.version}</version>
    </dependency>

    <dependency>
      <groupId>org.apache.shiro</groupId>
      <artifactId>shiro-spring</artifactId>
      <version>${shiro.version}</version>
    </dependency>

    <!-- Misc -->

    <dependency>
      <groupId>org.jsoup</groupId>
      <artifactId>jsoup</artifactId>
      <version>${jsoup.version}</version>
    </dependency>

    <dependency>
      <groupId>xmlrpc</groupId>
      <artifactId>xmlrpc-client</artifactId>
      <version>3.0</version>
      <type>jar</type>
      <scope>compile</scope>
    </dependency>

    <dependency>
      <groupId>com.google.code.gson</groupId>
      <artifactId>gson</artifactId>
      <version>2.3.1</version>
    </dependency>

  </dependencies>

  <pluginRepositories>
    <!-- Repository for the External Dependency Plugin -->
    <pluginRepository>
      <id>ossrh</id>
      <name>Sonatype OSS Repository</name>
      <url>http://oss.sonatype.org/content/groups/public</url>
      <layout>default</layout>
    </pluginRepository>
  </pluginRepositories>
</project><|MERGE_RESOLUTION|>--- conflicted
+++ resolved
@@ -3,11 +3,7 @@
   <groupId>gov.nysenate</groupId>
   <artifactId>legislation</artifactId>
   <packaging>war</packaging>
-<<<<<<< HEAD
-  <version>2.2.1</version>
-=======
   <version>2.5.0</version>
->>>>>>> f9b0d139
 
   <!-- NY Senate Maven Repository -->
 
