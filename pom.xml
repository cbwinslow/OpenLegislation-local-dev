<project xmlns="http://maven.apache.org/POM/4.0.0" xmlns:xsi="http://www.w3.org/2001/XMLSchema-instance"
         xsi:schemaLocation="http://maven.apache.org/POM/4.0.0 http://maven.apache.org/xsd/maven-4.0.0.xsd">
  <modelVersion>4.0.0</modelVersion>
  <groupId>gov.nysenate</groupId>
  <artifactId>legislation</artifactId>
  <packaging>war</packaging>
  <version>3.7</version>

  <!-- NY Senate Maven Repository -->

  <repositories>
    <repository>
      <id>gov.nysenate</id>
      <name>NY Senate Maven Repository</name>
      <url>https://dev.nysenate.gov/maven/repo</url>
    </repository>
  </repositories>

  <build>
    <finalName>${project.artifactId}##${project.version}</finalName>
    <plugins>
      <!-- Compiler Plugin -->
      <plugin>
        <artifactId>maven-compiler-plugin</artifactId>
        <version>3.6.1</version>
        <configuration>
          <source>15</source>
          <target>15</target>
          <!-- avoid possible encoding issues -->
          <encoding>utf-8</encoding>
        </configuration>
      </plugin>
      <!-- Surefire Plugin -->
      <plugin>
        <groupId>org.apache.maven.plugins</groupId>
        <artifactId>maven-surefire-plugin</artifactId>
        <version>3.0.0-M5</version>
        <configuration>
          <argLine>-Dlog4j.configurationFile=test.log4j2.xml</argLine>
          <skipTests>false</skipTests>
          <groups>gov.nysenate.openleg.config.annotation.UnitTest</groups>
        </configuration>
      </plugin>
      <!-- Failsafe Plugin -->
      <plugin>
        <groupId>org.apache.maven.plugins</groupId>
        <artifactId>maven-failsafe-plugin</artifactId>
        <version>3.0.0-M5</version>
        <configuration>
          <argLine>-Dlog4j.configurationFile=test.log4j2.xml</argLine>
          <groups>gov.nysenate.openleg.config.annotation.IntegrationTest</groups>
        </configuration>
        <executions>
          <execution>
            <id>integration-test</id>
            <goals>
              <goal>integration-test</goal>
              <goal>verify</goal>
            </goals>
          </execution>
        </executions>
      </plugin>
      <plugin>
        <groupId>org.codehaus.mojo</groupId>
        <version>1.6.0</version>
        <artifactId>exec-maven-plugin</artifactId>
        <executions>
          <execution>
            <id>exec-npm-install</id>
            <phase>generate-sources</phase>
            <goals>
              <goal>exec</goal>
            </goals>
            <configuration>
              <executable>npm</executable>
              <arguments>
                <argument>install</argument>
                <argument>--no-audit</argument>
              </arguments>
              <workingDirectory>src/main/webapp</workingDirectory>
            </configuration>
          </execution>
        </executions>
      </plugin>
      <plugin>
        <groupId>org.flywaydb</groupId>
        <artifactId>flyway-maven-plugin</artifactId>
        <version>6.0.1</version>
        <configuration>
          <configFiles>
            <configFile>src/main/resources/flyway.conf</configFile>
          </configFiles>
        </configuration>
        <executions>
          <execution>
            <id>flyway-migrate</id>
            <phase>pre-integration-test</phase>
            <goals>
              <goal>migrate</goal>
            </goals>
          </execution>
        </executions>
      </plugin>
    </plugins>
  </build>

  <properties>
    <c3p0.version>0.9.5.4</c3p0.version>
    <commons-cli.version>1.4</commons-cli.version>
    <commons-io.version>2.6</commons-io.version>
    <commons-lang.version>3.9</commons-lang.version>
    <commons-text.version>1.8</commons-text.version>
    <commons-validator.version>1.6</commons-validator.version>
    <eh-cache.version>2.10.6</eh-cache.version>
    <elasticsearch.version>7.3.2</elasticsearch.version>
    <flying-saucer.version>9.1.18</flying-saucer.version>
    <guava.version>29.0-jre</guava.version>
    <guava.jackson.version>2.9.10</guava.jackson.version>
    <http-client.version>4.5.10</http-client.version>
    <jackson.version>2.12.1</jackson.version>
    <jbcrypt.version>0.4</jbcrypt.version>
    <jsoup.version>1.11.1</jsoup.version>
    <jstl.version>1.2</jstl.version>
    <junit.version>4.13.1</junit.version>
    <log4j.version>2.13.3</log4j.version>
    <mockito.version>1.10.19</mockito.version>
    <pdfbox.version>1.8.16</pdfbox.version>
    <postgres-jdbc.version>42.2.8</postgres-jdbc.version>
    <shiro.version>1.5.0</shiro.version>
    <slf4j.version>1.7.28</slf4j.version>
<<<<<<< HEAD
    <spring.version>5.3.4</spring.version>
=======
    <spring.version>5.3.5</spring.version>
>>>>>>> 036449fa
    <tomcat.servlet.version>8.5.46</tomcat.servlet.version>
    <woodstox.version>4.4.1</woodstox.version>
    <javax.xml.bind.version>2.3.1</javax.xml.bind.version>
    <javax.activation.version>1.1.1</javax.activation.version>
  </properties>

  <dependencies>
    <!--CSV-->
    <dependency>
      <groupId>org.apache.commons</groupId>
      <artifactId>commons-csv</artifactId>
      <version>1.5</version>
    </dependency>

    <!-- Spring -->
    <dependency>
      <groupId>org.springframework</groupId>
      <artifactId>spring-core</artifactId>
      <version>${spring.version}</version>
      <exclusions>
        <exclusion>
          <artifactId>commons-logging</artifactId>
          <groupId>commons-logging</groupId>
        </exclusion>
      </exclusions>
    </dependency>

    <!-- Spring MVC | REST Apis and JSP rendering. -->
    <dependency>
      <groupId>org.springframework</groupId>
      <artifactId>spring-web</artifactId>
      <version>${spring.version}</version>
    </dependency>

    <dependency>
      <groupId>org.springframework</groupId>
      <artifactId>spring-webmvc</artifactId>
      <version>${spring.version}</version>
    </dependency>

    <dependency>
      <groupId>org.springframework</groupId>
      <artifactId>spring-websocket</artifactId>
      <version>${spring.version}</version>
    </dependency>

    <dependency>
      <groupId>org.springframework</groupId>
      <artifactId>spring-messaging</artifactId>
      <version>${spring.version}</version>
    </dependency>

    <!-- Spring context support -->
    <dependency>
      <groupId>org.springframework</groupId>
      <artifactId>spring-context-support</artifactId>
      <version>${spring.version}</version>
    </dependency>

    <!-- Spring JDBC -->
    <dependency>
      <groupId>org.springframework</groupId>
      <artifactId>spring-jdbc</artifactId>
      <version>${spring.version}</version>
    </dependency>

    <!-- Servlet -->

    <dependency>
      <groupId>org.apache.tomcat</groupId>
      <artifactId>tomcat-servlet-api</artifactId>
      <version>${tomcat.servlet.version}</version>
      <scope>provided</scope>
    </dependency>

    <dependency>
      <groupId>org.apache.tomcat</groupId>
      <artifactId>tomcat-catalina</artifactId>
      <version>${tomcat.servlet.version}</version>
      <scope>provided</scope>
    </dependency>

    <dependency>
      <groupId>org.apache.tomcat.embed</groupId>
      <artifactId>tomcat-embed-websocket</artifactId>
      <version>${tomcat.servlet.version}</version>
    </dependency>

    <!-- JSTL -->

    <dependency>
      <groupId>jstl</groupId>
      <artifactId>jstl</artifactId>
      <version>${jstl.version}</version>
    </dependency>

    <dependency>
      <groupId>javax.servlet</groupId>
      <artifactId>jstl</artifactId>
      <version>${jstl.version}</version>
    </dependency>

    <!-- Log4J | Logging -->
    <dependency>
      <groupId>org.slf4j</groupId>
      <artifactId>slf4j-api</artifactId>
      <version>${slf4j.version}</version>
    </dependency>

    <dependency>
      <groupId>org.slf4j</groupId>
      <artifactId>jcl-over-slf4j</artifactId>
      <version>${slf4j.version}</version>
    </dependency>

    <dependency>
      <groupId>org.apache.logging.log4j</groupId>
      <artifactId>log4j-slf4j-impl</artifactId>
      <version>${log4j.version}</version>
    </dependency>

    <dependency>
      <groupId>org.apache.logging.log4j</groupId>
      <artifactId>log4j-api</artifactId>
      <version>${log4j.version}</version>
    </dependency>

    <dependency>
      <groupId>org.apache.logging.log4j</groupId>
      <artifactId>log4j-core</artifactId>
      <version>${log4j.version}</version>
    </dependency>

    <!-- Guava -->

    <dependency>
      <groupId>com.google.guava</groupId>
      <artifactId>guava</artifactId>
      <version>${guava.version}</version>
    </dependency>

    <dependency>
      <groupId>com.fasterxml.jackson.datatype</groupId>
      <artifactId>jackson-datatype-guava</artifactId>
      <version>${guava.jackson.version}</version>
    </dependency>

    <!-- Elastic Search -->

    <dependency>
      <groupId>org.elasticsearch.client</groupId>
      <artifactId>elasticsearch-rest-high-level-client</artifactId>
      <version>${elasticsearch.version}</version>
    </dependency>

    <!-- Serializers/Deserializers -->

    <dependency>
      <groupId>com.fasterxml.jackson.core</groupId>
      <artifactId>jackson-core</artifactId>
      <version>${jackson.version}</version>
    </dependency>

    <dependency>
      <groupId>com.fasterxml.jackson.core</groupId>
      <artifactId>jackson-databind</artifactId>
      <version>${jackson.version}</version>
    </dependency>

    <dependency>
      <groupId>com.fasterxml.jackson.dataformat</groupId>
      <artifactId>jackson-dataformat-xml</artifactId>
      <version>${jackson.version}</version>
    </dependency>

    <dependency>
      <groupId>com.fasterxml.jackson.datatype</groupId>
      <artifactId>jackson-datatype-jsr310</artifactId>
      <version>${jackson.version}</version>
    </dependency>

    <dependency>
      <groupId>org.codehaus.woodstox</groupId>
      <artifactId>woodstox-core-asl</artifactId>
      <version>${woodstox.version}</version>
    </dependency>

    <dependency>
      <groupId>javax.xml.bind</groupId>
      <artifactId>jaxb-api</artifactId>
      <version>${javax.xml.bind.version}</version>
    </dependency>
    <dependency>
      <groupId>com.sun.xml.bind</groupId>
      <artifactId>jaxb-impl</artifactId>
      <version>${javax.xml.bind.version}</version>
    </dependency>
    <dependency>
      <groupId>org.glassfish.jaxb</groupId>
      <artifactId>jaxb-runtime</artifactId>
      <version>${javax.xml.bind.version}</version>
    </dependency>
    <dependency>
      <groupId>javax.activation</groupId>
      <artifactId>activation</artifactId>
      <version>${javax.activation.version}</version>
    </dependency>

    <!-- Apache commons -->

    <dependency>
      <groupId>org.apache.commons</groupId>
      <artifactId>commons-lang3</artifactId>
      <version>${commons-lang.version}</version>
    </dependency>

    <dependency>
      <groupId>commons-cli</groupId>
      <artifactId>commons-cli</artifactId>
      <version>${commons-cli.version}</version>
    </dependency>

    <dependency>
      <groupId>org.apache.httpcomponents</groupId>
      <artifactId>httpclient</artifactId>
      <version>${http-client.version}</version>
    </dependency>

    <dependency>
      <groupId>commons-io</groupId>
      <artifactId>commons-io</artifactId>
      <version>${commons-io.version}</version>
    </dependency>

    <dependency>
      <groupId>commons-validator</groupId>
      <artifactId>commons-validator</artifactId>
      <version>${commons-validator.version}</version>
    </dependency>

    <dependency>
      <groupId>org.apache.commons</groupId>
      <artifactId>commons-text</artifactId>
      <version>${commons-text.version}</version>
    </dependency>

    <!-- Unit Testing -->

    <dependency>
      <groupId>junit</groupId>
      <artifactId>junit</artifactId>
      <version>${junit.version}</version>
    </dependency>

    <!-- Spring Test | Spring based test runners. -->
    <dependency>
      <groupId>org.springframework</groupId>
      <artifactId>spring-test</artifactId>
      <version>${spring.version}</version>
      <scope>test</scope>
    </dependency>

    <dependency>
      <groupId>org.hamcrest</groupId>
      <artifactId>hamcrest-all</artifactId>
      <version>1.3</version>
    </dependency>

    <dependency>
      <groupId>javax.mail</groupId>
      <artifactId>mail</artifactId>
      <version>1.4.7</version>
    </dependency>

    <!-- Database -->

    <dependency>
      <groupId>org.postgresql</groupId>
      <artifactId>postgresql</artifactId>
      <version>${postgres-jdbc.version}</version>
    </dependency>

    <dependency>
      <groupId>com.mchange</groupId>
      <artifactId>c3p0</artifactId>
      <version>${c3p0.version}</version>
    </dependency>

    <!-- Caching -->

    <dependency>
      <groupId>net.sf.ehcache</groupId>
      <artifactId>ehcache</artifactId>
      <version>${eh-cache.version}</version>
    </dependency>

    <!-- PDF -->

    <dependency>
      <groupId>org.apache.pdfbox</groupId>
      <artifactId>pdfbox</artifactId>
      <version>${pdfbox.version}</version>
    </dependency>

    <dependency>
      <groupId>org.xhtmlrenderer</groupId>
      <artifactId>flying-saucer-pdf-openpdf</artifactId>
      <version>${flying-saucer.version}</version>
    </dependency>

    <!-- Crypto -->

    <dependency>
      <groupId>org.mindrot</groupId>
      <artifactId>jbcrypt</artifactId>
      <version>${jbcrypt.version}</version>
    </dependency>

    <!-- Security -->

    <dependency>
      <groupId>org.apache.shiro</groupId>
      <artifactId>shiro-core</artifactId>
      <version>${shiro.version}</version>
    </dependency>

    <dependency>
      <groupId>org.apache.shiro</groupId>
      <artifactId>shiro-web</artifactId>
      <version>${shiro.version}</version>
    </dependency>

    <dependency>
      <groupId>org.apache.shiro</groupId>
      <artifactId>shiro-spring</artifactId>
      <version>${shiro.version}</version>
    </dependency>

    <!-- Misc -->

    <dependency>
      <groupId>org.jsoup</groupId>
      <artifactId>jsoup</artifactId>
      <version>${jsoup.version}</version>
    </dependency>

    <dependency>
      <groupId>xmlrpc</groupId>
      <artifactId>xmlrpc-client</artifactId>
      <version>3.0</version>
      <type>jar</type>
      <scope>compile</scope>
    </dependency>

    <dependency>
      <groupId>com.google.code.gson</groupId>
      <artifactId>gson</artifactId>
      <version>2.3.1</version>
    </dependency>

    <dependency>
      <groupId>org.mockito</groupId>
      <artifactId>mockito-all</artifactId>
      <version>${mockito.version}</version>
      <scope>test</scope>
    </dependency>

  </dependencies>

  <pluginRepositories>
    <!-- Repository for the External Dependency Plugin -->
    <pluginRepository>
      <id>ossrh</id>
      <name>Sonatype OSS Repository</name>
      <url>https://oss.sonatype.org/content/groups/public</url>
      <layout>default</layout>
    </pluginRepository>
  </pluginRepositories>
</project><|MERGE_RESOLUTION|>--- conflicted
+++ resolved
@@ -128,11 +128,7 @@
     <postgres-jdbc.version>42.2.8</postgres-jdbc.version>
     <shiro.version>1.5.0</shiro.version>
     <slf4j.version>1.7.28</slf4j.version>
-<<<<<<< HEAD
-    <spring.version>5.3.4</spring.version>
-=======
     <spring.version>5.3.5</spring.version>
->>>>>>> 036449fa
     <tomcat.servlet.version>8.5.46</tomcat.servlet.version>
     <woodstox.version>4.4.1</woodstox.version>
     <javax.xml.bind.version>2.3.1</javax.xml.bind.version>
